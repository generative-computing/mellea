--- conflicted
+++ resolved
@@ -462,11 +462,7 @@
         """Enhanced validation using Granite Guardian 3.3 8B with thinking mode support.
 
         Args:
-<<<<<<< HEAD
-            ctx: The context object containing the conversation to validate.
-=======
             ctx (LegacyContext): The context object containing the last turn of the conversation.
->>>>>>> 73e799b6
 
         Returns:
             ValidationResult: Validation result with optional reasoning trace.
