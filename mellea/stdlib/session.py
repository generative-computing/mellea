"""Mellea Sessions."""

from __future__ import annotations

import asyncio
import contextvars
import threading
from collections.abc import Coroutine
from copy import deepcopy
from typing import Any, Literal, overload

from PIL import Image as PILImage

from mellea.backends import Backend, BaseModelSubclass
from mellea.backends.formatter import FormatterBackend
from mellea.backends.model_ids import (
    IBM_GRANITE_3_2_8B,
    IBM_GRANITE_3_3_8B,
    ModelIdentifier,
)
from mellea.backends.ollama import OllamaModelBackend
from mellea.backends.openai import OpenAIBackend
from mellea.helpers.fancy_logger import FancyLogger
from mellea.stdlib.base import (
    CBlock,
    Component,
    Context,
    ContextTurn,
    GenerateLog,
    ImageBlock,
    LinearContext,
    ModelOutputThunk,
    SimpleContext,
)
from mellea.stdlib.chat import Message, ToolMessage
from mellea.stdlib.instruction import Instruction
from mellea.stdlib.mify import mify
from mellea.stdlib.mobject import MObjectProtocol
from mellea.stdlib.requirement import Requirement, ValidationResult, check, req
from mellea.stdlib.sampling import SamplingResult, SamplingStrategy

# Global context variable for the context session
_context_session: contextvars.ContextVar[MelleaSession | None] = contextvars.ContextVar(
    "context_session", default=None
)


def get_session() -> MelleaSession:
    """Get the current session from context.

    Raises:
        RuntimeError: If no session is currently active.
    """
    session = _context_session.get()
    if session is None:
        raise RuntimeError(
            "No active session found. Use 'with start_session(...):' to create one."
        )
    return session


def backend_name_to_class(name: str) -> Any:
    """Resolves backend names to Backend classes."""
    if name == "ollama":
        return OllamaModelBackend
    elif name == "hf" or name == "huggingface":
        from mellea.backends.huggingface import LocalHFBackend

        return LocalHFBackend
    elif name == "openai":
        return OpenAIBackend
    elif name == "watsonx":
        from mellea.backends.watsonx import WatsonxAIBackend

        return WatsonxAIBackend
    elif name == "litellm":
        from mellea.backends.litellm import LiteLLMBackend

        return LiteLLMBackend
    else:
        return None


def start_session(
    backend_name: Literal["ollama", "hf", "openai", "watsonx", "litellm"] = "ollama",
    model_id: str | ModelIdentifier = IBM_GRANITE_3_3_8B,
    ctx: Context | None = SimpleContext(),
    *,
    model_options: dict | None = None,
    **backend_kwargs,
) -> MelleaSession:
    """Start a new Mellea session. Can be used as a context manager or called directly.

    This function creates and configures a new Mellea session with the specified backend
    and model. When used as a context manager (with `with` statement), it automatically
    sets the session as the current active session for use with convenience functions
    like `instruct()`, `chat()`, `query()`, and `transform()`. When called directly,
    it returns a session object that can be used directly.

    Args:
        backend_name: The backend to use. Options are:
            - "ollama": Use Ollama backend for local models
            - "hf" or "huggingface": Use HuggingFace transformers backend
            - "openai": Use OpenAI API backend
            - "watsonx": Use IBM WatsonX backend
        model_id: Model identifier or name. Can be a `ModelIdentifier` from
            mellea.backends.model_ids or a string model name.
        ctx: Context manager for conversation history. Defaults to SimpleContext().
            Use LinearContext() for chat-style conversations.
        model_options: Additional model configuration options that will be passed
            to the backend (e.g., temperature, max_tokens, etc.).
        **backend_kwargs: Additional keyword arguments passed to the backend constructor.

    Returns:
        MelleaSession: A session object that can be used as a context manager
        or called directly with session methods.

    Usage:
        # As a context manager (sets global session):
        with start_session("ollama", "granite3.3:8b") as session:
            result = instruct("Generate a story")  # Uses current session
            # session is also available directly
            other_result = session.chat("Hello")

        # Direct usage (no global session set):
        session = start_session("ollama", "granite3.3:8b")
        result = session.instruct("Generate a story")
        # Remember to call session.cleanup() when done
        session.cleanup()

    Examples:
        # Basic usage with default settings
        with start_session() as session:
            response = instruct("Explain quantum computing")

        # Using OpenAI with custom model options
        with start_session("openai", "gpt-4", model_options={"temperature": 0.7}):
            response = chat("Write a poem")

        # Using HuggingFace with LinearContext for conversations
        from mellea.stdlib.base import LinearContext
        with start_session("hf", "microsoft/DialoGPT-medium", ctx=LinearContext()):
            chat("Hello!")
            chat("How are you?")  # Remembers previous message

        # Direct usage without context manager
        session = start_session()
        response = session.instruct("Explain quantum computing")
        session.cleanup()
    """
    backend_class = backend_name_to_class(backend_name)
    if backend_class is None:
        raise Exception(
            f"Backend name {backend_name} unknown. Please see the docstring for `mellea.stdlib.session.start_session` for a list of options."
        )
    assert backend_class is not None
    backend = backend_class(model_id, model_options=model_options, **backend_kwargs)
    return MelleaSession(backend, ctx)


class MelleaSession:
    """Mellea sessions are a THIN wrapper around `m` convenience functions with NO special semantics.

    Using a Mellea session is not required, but it does represent the "happy path" of Mellea programming. Some nice things about ussing a `MelleaSession`:
    1. In most cases you want to keep a Context together with the Backend from which it came.
    2. You can directly run an instruction or a send a chat, instead of first creating the `Instruction` or `Chat` object and then later calling backend.generate on the object.
    3. The context is "threaded-through" for you, which allows you to issue a sequence of commands instead of first calling backend.generate on something and then appending it to your context.

    These are all relatively simple code hygiene and state management benefits, but they add up over time.
    If you are doing complicating programming (e.g., non-trivial inference scaling) then you might be better off forgoing `MelleaSession`s and managing your Context and Backend directly.

    Note: we put the `instruct`, `validate`, and other convenience functions here instead of in `Context` or `Backend` to avoid import resolution issues.
    """

    def __init__(self, backend: Backend, ctx: Context | None = None):
        """Initializes a new Mellea session with the provided backend and context.

        Args:
            backend (Backend): This is always required.
            ctx (Context): The way in which the model's context will be managed. By default, each interaction with the model is a stand-alone interaction, so we use SimpleContext as the default.
            model_options (Optional[dict]): model options, which will upsert into the model/backend's defaults.
        """
        self.backend = backend
        self.ctx = ctx if ctx is not None else SimpleContext()
        self._backend_stack: list[tuple[Backend, dict | None]] = []
        self._session_logger = FancyLogger.get_logger()
        self._context_token = None

        # Necessary for async. `m.*` functions should always run in this event loop.
        self._event_loop = asyncio.new_event_loop()
        threading.Thread(target=self._event_loop.run_forever, daemon=True).start()

    def __enter__(self):
        """Enter context manager and set this session as the current global session."""
        self._context_token = _context_session.set(self)
        return self

    def __exit__(self, exc_type, exc_val, exc_tb):
        """Exit context manager and cleanup session."""
        self.cleanup()
        if self._context_token is not None:
            _context_session.reset(self._context_token)
            self._context_token = None

    def _push_model_state(self, new_backend: Backend, new_model_opts: dict):
        """The backend and model options used within a `Context` can be temporarily changed. This method changes the model's backend and model_opts, while saving the current settings in the `self._backend_stack`.

        Question: should this logic be moved into context? I really want to keep `Session` as simple as possible... see true motivation in the docstring for the class.
        """
        self._backend_stack.append((self.backend, self.model_options))
        self.backend = new_backend
        self.opts = new_model_opts

    def _pop_model_state(self) -> bool:
        """Pops the model state.

        The backend and model options used within a `Context` can be temporarily changed by pushing and popping from the model state.
        This function restores the model's previous backend and model_opts from the `self._backend_stack`.

        Question: should this logic be moved into context? I really want to keep `Session` as simple as possible... see true motivation in the docstring for the class.
        """
        try:
            b, b_model_opts = self._backend_stack.pop()
            self.backend = b
            self.model_options = b_model_opts
            return True
        except Exception:
            return False

    def reset(self):
        """Reset the context state."""
        self.ctx.reset()

    def cleanup(self) -> None:
        """Clean up session resources."""
        self.reset()
        self._backend_stack.clear()
        if hasattr(self.backend, "close"):
            self.backend.close()  # type: ignore

    def summarize(self) -> ModelOutputThunk:
        """Summarizes the current context."""
        raise NotImplementedError()

    @staticmethod
    def _parse_and_clean_image_args(
        images_: list[ImageBlock] | list[PILImage.Image] | None = None,
    ) -> list[ImageBlock] | None:
        images: list[ImageBlock] | None = None
        if images_ is not None:
            assert isinstance(images_, list), "Images should be a list or None."

            if len(images_) > 0:
                if isinstance(images_[0], PILImage.Image):
                    images = [
                        ImageBlock.from_pil_image(i)
                        for i in images_
                        if isinstance(i, PILImage.Image)
                    ]
                else:
                    images = images_  # type: ignore
                assert isinstance(images, list)
                assert all(isinstance(i, ImageBlock) for i in images), (
                    "All images should be ImageBlocks now."
                )
            else:
                images = None
        return images

    @overload
    def act(
        self,
        action: Component,
        *,
        strategy: SamplingStrategy | None = None,
        return_sampling_results: Literal[False] = False,
        format: type[BaseModelSubclass] | None = None,
        model_options: dict | None = None,
        tool_calls: bool = False,
    ) -> ModelOutputThunk: ...

    @overload
    def act(
        self,
        action: Component,
        *,
        strategy: SamplingStrategy | None = None,
        return_sampling_results: Literal[True],
        format: type[BaseModelSubclass] | None = None,
        model_options: dict | None = None,
        tool_calls: bool = False,
    ) -> SamplingResult: ...

    def act(
        self,
        action: Component,
        *,
        requirements: list[Requirement] | None = None,
        strategy: SamplingStrategy | None = None,
        return_sampling_results: bool = False,
        format: type[BaseModelSubclass] | None = None,
        model_options: dict | None = None,
        tool_calls: bool = False,
    ) -> ModelOutputThunk | SamplingResult:
        """Runs a generic action, and adds both the action and the result to the context.

        Args:
            action: the Component from which to generate.
            requirements: used as additional requirements when a sampling strategy is provided
            strategy: a SamplingStrategy that describes the strategy for validating and repairing/retrying for the instruct-validate-repair pattern. None means that no particular sampling strategy is used.
            return_sampling_results: attach the (successful and failed) sampling attempts to the results.
            format: if set, the BaseModel to use for constrained decoding.
            model_options: additional model options, which will upsert into the model/backend's defaults.
            tool_calls: if true, tool calling is enabled.

        Returns:
            A ModelOutputThunk if `return_sampling_results` is `False`, else returns a `SamplingResult`.
        """

        # Run everything in the specific event loop for this session.
        out = asyncio.run_coroutine_threadsafe(
            self._act(
                action,
                requirements=requirements,
                strategy=strategy,
                return_sampling_results=return_sampling_results,
                format=format,
                model_options=model_options,
                tool_calls=tool_calls,
            ),
            self._event_loop,
        )

        return out.result()

    async def _act(
        self,
        action: Component,
        *,
        requirements: list[Requirement] | None = None,
        strategy: SamplingStrategy | None = None,
        return_sampling_results: bool = False,
        format: type[BaseModelSubclass] | None = None,
        model_options: dict | None = None,
        tool_calls: bool = False,
    ) -> ModelOutputThunk | SamplingResult:
        """Runs a generic action, and adds both the action and the result to the context.

        Args:
            action: the Component from which to generate.
            requirements: used as additional requirements when a sampling strategy is provided
            strategy: a SamplingStrategy that describes the strategy for validating and repairing/retrying for the instruct-validate-repair pattern. None means that no particular sampling strategy is used.
            return_sampling_results: attach the (successful and failed) sampling attempts to the results.
            format: if set, the BaseModel to use for constrained decoding.
            model_options: additional model options, which will upsert into the model/backend's defaults.
            tool_calls: if true, tool calling is enabled.

        Returns:
            A ModelOutputThunk if `return_sampling_results` is `False`, else returns a `SamplingResult`.
        """
        sampling_result: SamplingResult | None = None
        generate_logs: list[GenerateLog] = []

        if return_sampling_results:
            assert strategy is not None, (
                "Must provide a SamplingStrategy when return_sampling_results==True"
            )

        if strategy is None:
            result = self.backend.generate_from_context(
                action,
                ctx=self.ctx,
                format=format,
                model_options=model_options,
                tool_calls=tool_calls,
            )
            await result.avalue()

            # ._generate_log should never be None after generation.
            assert result._generate_log is not None
            result._generate_log.is_final_result = True
            generate_logs.append(result._generate_log)

        else:
            # Default validation strategy just validates all of the provided requirements.
            if strategy.validate is None:
<<<<<<< HEAD
                strategy.validate = lambda reqs, val_ctx, output: self._validate(
                    reqs, output=output
                )
=======
                strategy.validate = (
                    lambda reqs, val_ctx, output, input=None: self.validate(  # type: ignore
                        reqs, output=output, input=input
                    )
                )  # type: ignore
>>>>>>> b18e03d6

            # Default generation strategy just generates from context.
            if strategy.generate is None:
                strategy.generate = (
                    lambda sample_action, gen_ctx: self.backend.generate_from_context(
                        sample_action,
                        ctx=gen_ctx,
                        format=format,
                        model_options=model_options,
                        tool_calls=tool_calls,
                    )
                )

            if requirements is None:
                requirements = []

            sampling_result = await strategy.sample(
                action, self.ctx, requirements=requirements
            )

            assert sampling_result.sample_generations is not None
            for result in sampling_result.sample_generations:
                assert (
                    result._generate_log is not None
                )  # Cannot be None after generation.
                generate_logs.append(result._generate_log)

            result = sampling_result.result
            assert sampling_result.result._generate_log is not None
            assert sampling_result.result._generate_log.is_final_result, (
                "generate logs from the final result returned by the sampling strategy must be marked as final"
            )

        self.ctx.insert_turn(ContextTurn(action, result), generate_logs=generate_logs)

        if return_sampling_results:
            assert (
                sampling_result is not None
            )  # Needed for the type checker but should never happen.
            return sampling_result
        else:
            return result

    @overload
    def instruct(
        self,
        description: str,
        *,
        images: list[ImageBlock] | list[PILImage.Image] | None = None,
        requirements: list[Requirement | str] | None = None,
        icl_examples: list[str | CBlock] | None = None,
        grounding_context: dict[str, str | CBlock | Component] | None = None,
        user_variables: dict[str, str] | None = None,
        prefix: str | CBlock | None = None,
        output_prefix: str | CBlock | None = None,
        strategy: SamplingStrategy | None = None,
        return_sampling_results: Literal[False] = False,
        format: type[BaseModelSubclass] | None = None,
        model_options: dict | None = None,
        tool_calls: bool = False,
    ) -> ModelOutputThunk: ...

    @overload
    def instruct(
        self,
        description: str,
        *,
        images: list[ImageBlock] | list[PILImage.Image] | None = None,
        requirements: list[Requirement | str] | None = None,
        icl_examples: list[str | CBlock] | None = None,
        grounding_context: dict[str, str | CBlock | Component] | None = None,
        user_variables: dict[str, str] | None = None,
        prefix: str | CBlock | None = None,
        output_prefix: str | CBlock | None = None,
        strategy: SamplingStrategy | None = None,
        return_sampling_results: Literal[True],
        format: type[BaseModelSubclass] | None = None,
        model_options: dict | None = None,
        tool_calls: bool = False,
    ) -> SamplingResult: ...

    def instruct(
        self,
        description: str,
        *,
        images: list[ImageBlock] | list[PILImage.Image] | None = None,
        requirements: list[Requirement | str] | None = None,
        icl_examples: list[str | CBlock] | None = None,
        grounding_context: dict[str, str | CBlock | Component] | None = None,
        user_variables: dict[str, str] | None = None,
        prefix: str | CBlock | None = None,
        output_prefix: str | CBlock | None = None,
        strategy: SamplingStrategy | None = None,
        return_sampling_results: bool = False,
        format: type[BaseModelSubclass] | None = None,
        model_options: dict | None = None,
        tool_calls: bool = False,
    ) -> ModelOutputThunk | SamplingResult:
        """Generates from an instruction.

        Args:
            description: The description of the instruction.
            requirements: A list of requirements that the instruction can be validated against.
            icl_examples: A list of in-context-learning examples that the instruction can be validated against.
            grounding_context: A list of grounding contexts that the instruction can use. They can bind as variables using a (key: str, value: str | ContentBlock) tuple.
            user_variables: A dict of user-defined variables used to fill in Jinja placeholders in other parameters. This requires that all other provided parameters are provided as strings.
            prefix: A prefix string or ContentBlock to use when generating the instruction.
            output_prefix: A string or ContentBlock that defines a prefix for the output generation. Usually you do not need this.
            strategy: A SamplingStrategy that describes the strategy for validating and repairing/retrying for the instruct-validate-repair pattern. None means that no particular sampling strategy is used.
            return_sampling_results: attach the (successful and failed) sampling attempts to the results.
            format: If set, the BaseModel to use for constrained decoding.
            model_options: Additional model options, which will upsert into the model/backend's defaults.
            tool_calls: If true, tool calling is enabled.
            images: A list of images to be used in the instruction or None if none.
        """

        requirements = [] if requirements is None else requirements
        icl_examples = [] if icl_examples is None else icl_examples
        grounding_context = dict() if grounding_context is None else grounding_context

        images = self._parse_and_clean_image_args(images)

        # All instruction options are forwarded to create a new Instruction object.
        i = Instruction(
            description=description,
            requirements=requirements,
            icl_examples=icl_examples,
            grounding_context=grounding_context,
            user_variables=user_variables,
            prefix=prefix,
            output_prefix=output_prefix,
            images=images,
        )

        return self.act(
            i,
            requirements=i.requirements,
            strategy=strategy,
            return_sampling_results=return_sampling_results,
            format=format,
            model_options=model_options,
            tool_calls=tool_calls,
        )  # type: ignore[call-overload]

    def chat(
        self,
        content: str,
        role: Message.Role = "user",
        *,
        images: list[ImageBlock] | list[PILImage.Image] | None = None,
        user_variables: dict[str, str] | None = None,
        format: type[BaseModelSubclass] | None = None,
        model_options: dict | None = None,
        tool_calls: bool = False,
    ) -> Message:
        """Sends a simple chat message and returns the response. Adds both messages to the Context."""
        if user_variables is not None:
            content_resolved = Instruction.apply_user_dict_from_jinja(
                user_variables, content
            )
        else:
            content_resolved = content
        images = self._parse_and_clean_image_args(images)
        user_message = Message(role=role, content=content_resolved, images=images)

        result = self.act(
            user_message,
            format=format,
            model_options=model_options,
            tool_calls=tool_calls,
        )
        parsed_assistant_message = result.parsed_repr
        assert isinstance(parsed_assistant_message, Message)

        return parsed_assistant_message

    def validate(
        self,
        reqs: Requirement | list[Requirement],
        *,
        output: CBlock | None = None,
        format: type[BaseModelSubclass] | None = None,
        model_options: dict | None = None,
        generate_logs: list[GenerateLog] | None = None,
        input: CBlock | None = None,
    ) -> list[ValidationResult]:
        """Validates a set of requirements over the output (if provided) or the current context (if the output is not provided)."""
        # Run everything in the specific event loop for this session.
        out = asyncio.run_coroutine_threadsafe(
            self._validate(
                reqs=reqs,
                output=output,
                format=format,
                model_options=model_options,
                generate_logs=generate_logs,
            ),
            self._event_loop,
        )

        # Wait for and return the result.
        return out.result()

    async def _validate(
        self,
        reqs: Requirement | list[Requirement],
        *,
        output: CBlock | None = None,
        format: type[BaseModelSubclass] | None = None,
        model_options: dict | None = None,
        generate_logs: list[GenerateLog] | None = None,
    ) -> list[ValidationResult]:
        """Validates a set of requirements over the output (if provided) or the current context (if the output is not provided)."""
        # Turn a solitary requirement in to a list of requirements, and then reqify if needed.
        reqs = [reqs] if not isinstance(reqs, list) else reqs
        reqs = [Requirement(req) if type(req) is str else req for req in reqs]
        if output is None:
            validation_target_ctx = self.ctx
        else:
            validation_target_ctx = SimpleContext()
<<<<<<< HEAD
            validation_target_ctx.insert(output)

        rvs: list[ValidationResult] = []
        coroutines: list[Coroutine[Any, Any, ValidationResult]] = []
=======
            if input is not None:
                # some validators may need input as well as output
                validation_target_ctx.insert_turn(
                    ContextTurn(
                        input,
                        output,  # type: ignore
                    ),  # type: ignore
                    generate_logs=generate_logs,
                )
            else:
                validation_target_ctx.insert(output)
        rvs = []
>>>>>>> b18e03d6
        for requirement in reqs:
            val_result_co = requirement.validate(
                self.backend,
                validation_target_ctx,
                format=format,
                model_options=model_options,
            )
            coroutines.append(val_result_co)

        for val_result in await asyncio.gather(*coroutines):
            rvs.append(val_result)

            # If the validator utilized a backend to generate a result, attach the corresponding
            # info to the generate_logs list.
            if generate_logs is not None:
                if val_result.thunk is not None:
                    thunk = val_result.thunk
                    assert (
                        thunk._generate_log is not None
                    )  # Cannot be None after generation.
                    generate_logs.append(thunk._generate_log)
                else:
                    # We have to append None here so that the logs line-up.
                    # TODO: A better solution should be found for this edge case.
                    #       This is the only scenario where ValidationResults are supposed to line
                    #       up with GenerateLogs.
                    generate_logs.append(None)  # type: ignore

        return rvs

    def query(
        self,
        obj: Any,
        query: str,
        *,
        format: type[BaseModelSubclass] | None = None,
        model_options: dict | None = None,
        tool_calls: bool = False,
    ) -> ModelOutputThunk:
        """Query method for retrieving information from an object.

        Args:
            obj : The object to be queried. It should be an instance of MObject or can be converted to one if necessary.
            query:  The string representing the query to be executed against the object.
            format:  format for output parsing.
            model_options: Model options to pass to the backend.
            tool_calls: If true, the model may make tool calls. Defaults to False.

        Returns:
            ModelOutputThunk: The result of the query as processed by the backend.
        """
        if not isinstance(obj, MObjectProtocol):
            obj = mify(obj)

        assert isinstance(obj, MObjectProtocol)
        q = obj.get_query_object(query)

        answer = self.act(
            q, format=format, model_options=model_options, tool_calls=tool_calls
        )
        return answer

    def transform(
        self,
        obj: Any,
        transformation: str,
        *,
        format: type[BaseModelSubclass] | None = None,
        model_options: dict | None = None,
    ) -> ModelOutputThunk | Any:
        """Transform method for creating a new object with the transformation applied.

        Args:
            obj : The object to be queried. It should be an instance of MObject or can be converted to one if necessary.
            transformation:  The string representing the query to be executed against the object.

        Returns:
            ModelOutputThunk|Any: The result of the transformation as processed by the backend. If no tools were called,
            the return type will be always be ModelOutputThunk. If a tool was called, the return type will be the return type
            of the function called, usually the type of the object passed in.
        """
        if not isinstance(obj, MObjectProtocol):
            obj = mify(obj)

        assert isinstance(obj, MObjectProtocol)
        t = obj.get_transform_object(transformation)

        # Check that your model / backend supports tool calling.
        # This might throw an error when tools are provided but can't be handled by one or the other.
        transformed = self.act(
            t, format=format, model_options=model_options, tool_calls=True
        )

        tools = self._call_tools(transformed)

        # Transform only supports calling one tool call since it cannot currently synthesize multiple outputs.
        # Attempt to choose the best one to call.
        chosen_tool: ToolMessage | None = None
        if len(tools) == 1:
            # Only one function was called. Choose that one.
            chosen_tool = tools[0]

        elif len(tools) > 1:
            for output in tools:
                if type(output._tool_output) is type(obj):
                    chosen_tool = output
                    break

            if chosen_tool is None:
                chosen_tool = tools[0]

            FancyLogger.get_logger().warning(
                f"multiple tool calls returned in transform of {obj} with description '{transformation}'; picked `{chosen_tool.name}`"
                # type: ignore
            )

        if chosen_tool:
            # Tell the user the function they should've called if no generated values were added.
            if len(chosen_tool._tool.args.keys()) == 0:
                FancyLogger.get_logger().warning(
                    f"the transform of {obj} with transformation description '{transformation}' resulted in a tool call with no generated arguments; consider calling the function `{chosen_tool._tool.name}` directly"
                )

            self.ctx.insert(chosen_tool)
            FancyLogger.get_logger().info(
                "added a tool message from transform to the context"
            )
            return chosen_tool._tool_output

        return transformed

    def _call_tools(self, result: ModelOutputThunk) -> list[ToolMessage]:
        """Call all the tools requested in a result's tool calls object.

        Returns:
            list[ToolMessage]: A list of tool messages that can be empty.
        """
        # There might be multiple tool calls returned.
        outputs: list[ToolMessage] = []
        tool_calls = result.tool_calls
        if tool_calls:
            # Call the tools and decide what to do.
            for name, tool in tool_calls.items():
                try:
                    output = tool.call_func()
                except Exception as e:
                    output = e

                content = str(output)
                if isinstance(self.backend, FormatterBackend):
                    content = self.backend.formatter.print(output)  # type: ignore

                outputs.append(
                    ToolMessage(
                        role="tool",
                        content=content,
                        tool_output=output,
                        name=name,
                        args=tool.args,
                        tool=tool,
                    )
                )
        return outputs

    # ###############################
    #  Convenience functions
    # ###############################

    def last_prompt(self) -> str | list[dict] | None:
        """Returns the last prompt that has been called from the session context.

        Returns:
            A string if the last prompt was a raw call to the model OR a list of messages (as role-msg-dicts). Is None if none could be found.
        """
        _, log = self.ctx.last_output_and_logs()

        prompt = None
        if isinstance(log, GenerateLog):
            prompt = log.prompt
        elif isinstance(log, list):
            last_el = log[-1]
            if isinstance(last_el, GenerateLog):
                prompt = last_el.prompt
        return prompt


# Convenience functions that use the current session
def instruct(description: str, **kwargs) -> ModelOutputThunk | SamplingResult:
    """Instruct using the current session."""
    return get_session().instruct(description, **kwargs)


def chat(content: str, **kwargs) -> Message:
    """Chat using the current session."""
    return get_session().chat(content, **kwargs)


def validate(reqs, **kwargs):
    """Validate using the current session."""
    return get_session().validate(reqs, **kwargs)


def query(obj: Any, query_str: str, **kwargs) -> ModelOutputThunk:
    """Query using the current session."""
    return get_session().query(obj, query_str, **kwargs)


def transform(obj: Any, transformation: str, **kwargs):
    """Transform using the current session."""
    return get_session().transform(obj, transformation, **kwargs)<|MERGE_RESOLUTION|>--- conflicted
+++ resolved
@@ -384,17 +384,9 @@
         else:
             # Default validation strategy just validates all of the provided requirements.
             if strategy.validate is None:
-<<<<<<< HEAD
-                strategy.validate = lambda reqs, val_ctx, output: self._validate(
-                    reqs, output=output
+                strategy.validate = lambda reqs, val_ctx, output, input=None: self._validate(
+                    reqs, output=output, input=input
                 )
-=======
-                strategy.validate = (
-                    lambda reqs, val_ctx, output, input=None: self.validate(  # type: ignore
-                        reqs, output=output, input=input
-                    )
-                )  # type: ignore
->>>>>>> b18e03d6
 
             # Default generation strategy just generates from context.
             if strategy.generate is None:
@@ -614,12 +606,7 @@
             validation_target_ctx = self.ctx
         else:
             validation_target_ctx = SimpleContext()
-<<<<<<< HEAD
-            validation_target_ctx.insert(output)
-
-        rvs: list[ValidationResult] = []
-        coroutines: list[Coroutine[Any, Any, ValidationResult]] = []
-=======
+
             if input is not None:
                 # some validators may need input as well as output
                 validation_target_ctx.insert_turn(
@@ -631,8 +618,10 @@
                 )
             else:
                 validation_target_ctx.insert(output)
-        rvs = []
->>>>>>> b18e03d6
+
+        rvs: list[ValidationResult] = []
+        coroutines: list[Coroutine[Any, Any, ValidationResult]] = []
+
         for requirement in reqs:
             val_result_co = requirement.validate(
                 self.backend,
