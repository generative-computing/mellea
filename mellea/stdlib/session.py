"""Mellea Sessions."""

from __future__ import annotations

<<<<<<< HEAD
from copy import deepcopy
from typing import Any, Literal
=======
import contextvars
from contextlib import contextmanager
from typing import Any, Generator, Literal, Optional
>>>>>>> 53978251

from mellea.backends import Backend, BaseModelSubclass
from mellea.backends.formatter import FormatterBackend
from mellea.backends.model_ids import (
    IBM_GRANITE_3_2_8B,
    IBM_GRANITE_3_3_8B,
    ModelIdentifier,
)
from mellea.backends.ollama import OllamaModelBackend
from mellea.backends.openai import OpenAIBackend
from mellea.helpers.fancy_logger import FancyLogger
from mellea.stdlib.base import (
    CBlock,
    Component,
    Context,
    ContextTurn,
    GenerateLog,
    LinearContext,
    ModelOutputThunk,
    SimpleContext,
)
from mellea.stdlib.chat import Message, ToolMessage
from mellea.stdlib.instruction import Instruction
from mellea.stdlib.mify import mify
from mellea.stdlib.mobject import MObjectProtocol
from mellea.stdlib.requirement import Requirement, ValidationResult, check, req
from mellea.stdlib.sampling import SamplingResult, SamplingStrategy


# Global context variable for the context session
_context_session: contextvars.ContextVar[Optional["MelleaSession"]] = contextvars.ContextVar(
    "context_session", default=None
)


def get_session() -> "MelleaSession":
    """Get the current session from context.

    Raises:
        RuntimeError: If no session is currently active.
    """
    session = _context_session.get()
    if session is None:
        raise RuntimeError(
            "No active session found. Use 'with start_session(...):' to create one."
        )
    return session


def backend_name_to_class(name: str) -> Any:
    """Resolves backend names to Backend classes."""
    if name == "ollama":
        return OllamaModelBackend
    elif name == "hf" or name == "huggingface":
        from mellea.backends.huggingface import LocalHFBackend

        return LocalHFBackend
    elif name == "openai":
        return OpenAIBackend
    elif name == "watsonx":
        from mellea.backends.watsonx import WatsonxAIBackend

        return WatsonxAIBackend
    else:
        return None

def start_session(
    backend_name: Literal["ollama", "hf", "openai", "watsonx"] = "ollama",
    model_id: str | ModelIdentifier = IBM_GRANITE_3_3_8B,
    ctx: Context | None = SimpleContext(),
    *,
    model_options: dict | None = None,
    **backend_kwargs,
) -> MelleaSession:
    """Start a new Mellea session. Can be used as a context manager or called directly.

    This function creates and configures a new Mellea session with the specified backend
    and model. When used as a context manager (with `with` statement), it automatically
    sets the session as the current active session for use with convenience functions
    like `instruct()`, `chat()`, `query()`, and `transform()`. When called directly,
    it returns a session object that can be used directly.

    Args:
        backend_name: The backend to use. Options are:
            - "ollama": Use Ollama backend for local models
            - "hf" or "huggingface": Use HuggingFace transformers backend
            - "openai": Use OpenAI API backend
            - "watsonx": Use IBM WatsonX backend
        model_id: Model identifier or name. Can be a `ModelIdentifier` from
            mellea.backends.model_ids or a string model name.
        ctx: Context manager for conversation history. Defaults to SimpleContext().
            Use LinearContext() for chat-style conversations.
        model_options: Additional model configuration options that will be passed
            to the backend (e.g., temperature, max_tokens, etc.).
        **backend_kwargs: Additional keyword arguments passed to the backend constructor.

    Returns:
        MelleaSession: A session object that can be used as a context manager
        or called directly with session methods.

    Usage:
        # As a context manager (sets global session):
        with start_session("ollama", "granite3.3:8b") as session:
            result = instruct("Generate a story")  # Uses current session
            # session is also available directly
            other_result = session.chat("Hello")

        # Direct usage (no global session set):
        session = start_session("ollama", "granite3.3:8b")
        result = session.instruct("Generate a story")
        # Remember to call session.cleanup() when done
        session.cleanup()

    Examples:
        # Basic usage with default settings
        with start_session() as session:
            response = instruct("Explain quantum computing")

        # Using OpenAI with custom model options
        with start_session("openai", "gpt-4", model_options={"temperature": 0.7}):
            response = chat("Write a poem")

        # Using HuggingFace with LinearContext for conversations
        from mellea.stdlib.base import LinearContext
        with start_session("hf", "microsoft/DialoGPT-medium", ctx=LinearContext()):
            chat("Hello!")
            chat("How are you?")  # Remembers previous message

        # Direct usage without context manager
        session = start_session()
        response = session.instruct("Explain quantum computing")
        session.cleanup()
    """
    backend_class = backend_name_to_class(backend_name)
    if backend_class is None:
        raise Exception(
            f"Backend name {backend_name} unknown. Please see the docstring for `mellea.stdlib.session.start_session` for a list of options."
        )
    assert backend_class is not None
    backend = backend_class(model_id, model_options=model_options, **backend_kwargs)
    return MelleaSession(backend, ctx)

class MelleaSession:
    """Mellea sessions are a THIN wrapper around `m` convenience functions with NO special semantics.

    Using a Mellea session is not required, but it does represent the "happy path" of Mellea programming. Some nice things about ussing a `MelleaSession`:
    1. In most cases you want to keep a Context together with the Backend from which it came.
    2. You can directly run an instruction or a send a chat, instead of first creating the `Instruction` or `Chat` object and then later calling backend.generate on the object.
    3. The context is "threaded-through" for you, which allows you to issue a sequence of commands instead of first calling backend.generate on something and then appending it to your context.

    These are all relatively simple code hygiene and state management benefits, but they add up over time.
    If you are doing complicating programming (e.g., non-trivial inference scaling) then you might be better off forgoing `MelleaSession`s and managing your Context and Backend directly.

    Note: we put the `instruct`, `validate`, and other convenience functions here instead of in `Context` or `Backend` to avoid import resolution issues.
    """

    def __init__(self, backend: Backend, ctx: Context | None = None):
        """Initializes a new Mellea session with the provided backend and context.

        Args:
            backend (Backend): This is always required.
            ctx (Context): The way in which the model's context will be managed. By default, each interaction with the model is a stand-alone interaction, so we use SimpleContext as the default.
            model_options (Optional[dict]): model options, which will upsert into the model/backend's defaults.
        """
        self.backend = backend
        self.ctx = ctx if ctx is not None else SimpleContext()
        self._backend_stack: list[tuple[Backend, dict | None]] = []
        self._session_logger = FancyLogger.get_logger()
        self._context_token = None

    def __enter__(self):
        """Enter context manager and set this session as the current global session."""
        self._context_token = _context_session.set(self)
        return self

    def __exit__(self, exc_type, exc_val, exc_tb):
        """Exit context manager and cleanup session."""
        self.cleanup()
        if self._context_token is not None:
            _context_session.reset(self._context_token)
            self._context_token = None

    def _push_model_state(self, new_backend: Backend, new_model_opts: dict):
        """The backend and model options used within a `Context` can be temporarily changed. This method changes the model's backend and model_opts, while saving the current settings in the `self._backend_stack`.

        Question: should this logic be moved into context? I really want to keep `Session` as simple as possible... see true motivation in the docstring for the class.
        """
        self._backend_stack.append((self.backend, self.model_options))
        self.backend = new_backend
        self.opts = new_model_opts

    def _pop_model_state(self) -> bool:
        """Pops the model state.

        The backend and model options used within a `Context` can be temporarily changed by pushing and popping from the model state.
        This function restores the model's previous backend and model_opts from the `self._backend_stack`.

        Question: should this logic be moved into context? I really want to keep `Session` as simple as possible... see true motivation in the docstring for the class.
        """
        try:
            b, b_model_opts = self._backend_stack.pop()
            self.backend = b
            self.model_options = b_model_opts
            return True
        except Exception:
            return False

    def reset(self):
        """Reset the context state."""
        self.ctx.reset()

    def cleanup(self) -> None:
        """Clean up session resources."""
        self.reset()
        self._backend_stack.clear()
        if hasattr(self.backend, "close"):
            self.backend.close()

    def summarize(self) -> ModelOutputThunk:
        """Summarizes the current context."""
        raise NotImplementedError()

    def instruct(
        self,
        description: str,
        *,
        requirements: list[Requirement | str] | None = None,
        icl_examples: list[str | CBlock] | None = None,
        grounding_context: dict[str, str | CBlock | Component] | None = None,
        user_variables: dict[str, str] | None = None,
        prefix: str | CBlock | None = None,
        output_prefix: str | CBlock | None = None,
        strategy: SamplingStrategy | None = None,
        return_sampling_results: bool = False,
        format: type[BaseModelSubclass] | None = None,
        model_options: dict | None = None,
        tool_calls: bool = False,
    ) -> ModelOutputThunk | SamplingResult:
        """Generates from an instruction.

        Args:
            description: The description of the instruction.
            requirements: A list of requirements that the instruction can be validated against.
            icl_examples: A list of in-context-learning examples that the instruction can be validated against.
            grounding_context: A list of grounding contexts that the instruction can use. They can bind as variables using a (key: str, value: str | ContentBlock) tuple.
            user_variables: A dict of user-defined variables used to fill in Jinja placeholders in other parameters. This requires that all other provided parameters are provided as strings.
            prefix: A prefix string or ContentBlock to use when generating the instruction.
            output_prefix: A string or ContentBlock that defines a prefix for the output generation. Usually you do not need this.
            strategy: A SamplingStrategy that describes the strategy for validating and repairing/retrying for the instruct-validate-repair pattern. None means that no particular sampling strategy is used.
            return_sampling_results: attach the (successful and failed) sampling attempts to the results.
            format: If set, the BaseModel to use for constrained decoding.
            model_options: Additional model options, which will upsert into the model/backend's defaults.
            tool_calls: If true, tool calling is enabled.
        """
        requirements = [] if requirements is None else requirements
        icl_examples = [] if icl_examples is None else icl_examples
        grounding_context = dict() if grounding_context is None else grounding_context
        # all instruction options are forwarded to create a new Instruction object
        i = Instruction(
            description=description,
            requirements=requirements,
            icl_examples=icl_examples,
            grounding_context=grounding_context,
            user_variables=user_variables,
            prefix=prefix,
            output_prefix=output_prefix,
        )

        res = None
        generate_logs: list[GenerateLog] = []
        if strategy is None:
            result = self.backend.generate_from_context(
                i,
                ctx=self.ctx,
                format=format,
                model_options=model_options,
                generate_logs=generate_logs,
                tool_calls=tool_calls,
            )

            # make sure that one Log is marked as the one related to result
            assert len(generate_logs) == 1, "Simple call can only add one generate_log"
            generate_logs[0].is_final_result = True
        else:
            if strategy.validate is None:
                strategy.validate = lambda reqs, output: self.validate(  # type: ignore
                    reqs,
                    output=output,  # type: ignore
                )  # type: ignore
            if strategy.generate is None:
                strategy.generate = (
                    lambda instruction, g_logs: self.backend.generate_from_context(
                        instruction,
                        ctx=self.ctx,
                        format=format,
                        model_options=model_options,
                        generate_logs=g_logs,
                        tool_calls=tool_calls,
                    )
                )

            # sample
            res = strategy.sample(i, generate_logs=generate_logs)

            # make sure that one Log is marked as the one related to res.result
            if res.success:
                # if successful, the last log is the one related
                generate_logs[-1].is_final_result = True
            else:
                # find the one where log.result and res.result match
                selected_log = [
                    log for log in generate_logs if log.result == res.result
                ]
                assert len(selected_log) == 1, (
                    "There should only be exactly one log corresponding to the single result. "
                )
                selected_log[0].is_final_result = True

            result = res.result

        self.ctx.insert_turn(ContextTurn(i, result), generate_logs=generate_logs)

        if return_sampling_results:
            assert res is not None, "Asking for sampling results without sampling."
            return res
        else:
            return result

    def chat(
        self,
        content: str,
        role: Message.Role = "user",
        *,
        user_variables: dict[str, str] | None = None,
        format: type[BaseModelSubclass] | None = None,
        model_options: dict | None = None,
        tool_calls: bool = False,
    ) -> Message:
        """Sends a simple chat message and returns the response. Adds both messages to the Context."""
        if user_variables is not None:
            content_resolved = Instruction.apply_user_dict_from_jinja(
                user_variables, content
            )
        else:
            content_resolved = content
        user_message = Message(role=role, content=content_resolved)
        generate_logs: list[GenerateLog] = []
        output_thunk = self.backend.generate_from_context(
            action=user_message,
            ctx=self.ctx,
            format=format,
            model_options=model_options,
            generate_logs=generate_logs,
            tool_calls=tool_calls,
        )
        # make sure that the last and only Log is marked as the one related to result
        assert len(generate_logs) == 1, "Simple call can only add one generate_log"
        generate_logs[0].is_final_result = True

        parsed_assistant_message = output_thunk.parsed_repr
        assert type(parsed_assistant_message) is Message
        self.ctx.insert_turn(
            ContextTurn(user_message, output_thunk), generate_logs=generate_logs
        )
        return parsed_assistant_message

    def act(self, c: Component, tool_calls: bool = False) -> Any:
        """Runs a generic action, and adds both the action and the result to the context."""
        generate_logs: list[GenerateLog] = []
        result: ModelOutputThunk = self.backend.generate_from_context(
            c, self.ctx, generate_logs=generate_logs, tool_calls=tool_calls
        )
        self.ctx.insert_turn(turn=ContextTurn(c, result), generate_logs=generate_logs)
        return result

    def validate(
        self,
        reqs: Requirement | list[Requirement],
        *,
        output: CBlock | None = None,
        format: type[BaseModelSubclass] | None = None,
        model_options: dict | None = None,
        generate_logs: list[GenerateLog] | None = None,
    ) -> list[ValidationResult]:
        """Validates a set of requirements over the output (if provided) or the current context (if the output is not provided)."""
        # Turn a solitary requirement in to a list of requirements, and then reqify if needed.
        reqs = [reqs] if not isinstance(reqs, list) else reqs
        reqs = [Requirement(req) if type(req) is str else req for req in reqs]
        if output is None:
            validation_target_ctx = self.ctx
        else:
            validation_target_ctx = SimpleContext()
            validation_target_ctx.insert(output)
        rvs = []
        for requirement in reqs:
            val_result = requirement.validate(
                self.backend,
                validation_target_ctx,
                format=format,
                model_options=model_options,
                generate_logs=generate_logs,
            )
            rvs.append(val_result)

        return rvs

    def req(self, *args, **kwargs):
        """Shorthand for Requirement.__init__(...)."""
        return req(*args, **kwargs)

    def check(self, *args, **kwargs):
        """Shorthand for Requirement.__init__(..., check_only=True)."""
        return check(*args, **kwargs)

    def load_default_aloras(self):
        """Loads the default Aloras for this model, if they exist and if the backend supports."""
        from mellea.backends.huggingface import LocalHFBackend

        if self.backend.model_id == IBM_GRANITE_3_2_8B and isinstance(
            self.backend, LocalHFBackend
        ):
            from mellea.backends.aloras.huggingface.granite_aloras import (
                add_granite_aloras,
            )

            add_granite_aloras(self.backend)
            return
        self._session_logger.warning(
            "This model/backend combination does not support any aloras."
        )

    def genslot(
        self,
        gen_slot: Component,
        model_options: dict | None = None,
        format: type[BaseModelSubclass] | None = None,
        tool_calls: bool = False,
    ) -> ModelOutputThunk:
        """Call generative Slot on a GenerativeSlot Component.

        Args:
            gen_slot (GenerativeSlot Component): A generative slot

        Returns:
            ModelOutputThunk: Output thunk
        """
        generate_logs: list[GenerateLog] = []
        result: ModelOutputThunk = self.backend.generate_from_context(
            action=gen_slot,
            ctx=self.ctx,
            model_options=model_options,
            format=format,
            generate_logs=generate_logs,
            tool_calls=tool_calls,
        )
        # make sure that the last and only Log is marked as the one related to result
        assert len(generate_logs) == 1, "Simple call can only add one generate_log"
        generate_logs[0].is_final_result = True

        self.ctx.insert_turn(
            ContextTurn(deepcopy(gen_slot), result), generate_logs=generate_logs
        )

        return result

    def query(
        self,
        obj: Any,
        query: str,
        *,
        format: type[BaseModelSubclass] | None = None,
        model_options: dict | None = None,
        tool_calls: bool = False,
    ) -> ModelOutputThunk:
        """Query method for retrieving information from an object.

        Args:
            obj : The object to be queried. It should be an instance of MObject or can be converted to one if necessary.
            query:  The string representing the query to be executed against the object.
            format:  format for output parsing.
            model_options: Model options to pass to the backend.
            tool_calls: If true, the model may make tool calls. Defaults to False.

        Returns:
            ModelOutputThunk: The result of the query as processed by the backend.
        """
        if not isinstance(obj, MObjectProtocol):
            obj = mify(obj)

        assert isinstance(obj, MObjectProtocol)
        q = obj.get_query_object(query)

        generate_logs: list[GenerateLog] = []
        answer = self.backend.generate_from_context(
            q,
            self.ctx,
            format=format,
            model_options=model_options,
            generate_logs=generate_logs,
            tool_calls=tool_calls,
        )
        # make sure that the last and only Log is marked as the one related to result
        assert len(generate_logs) == 1, "Simple call can only add one generate_log"
        generate_logs[0].is_final_result = True

        if isinstance(self.ctx, SimpleContext):
            self.ctx.insert_turn(ContextTurn(q, answer), generate_logs=generate_logs)
        elif isinstance(self.ctx, LinearContext) and len(self.ctx._ctx) == 0:
            FancyLogger.get_logger().info(
                "Adding the Object Query and its answer as first turn to a Linear Context (Chat History). "
                "You can now run more .chat() or .instruct() with the object as reference."
            )
            self.ctx.insert_turn(ContextTurn(q, answer), generate_logs=generate_logs)
        else:
            FancyLogger.get_logger().info(
                "The Linear Context has not been modified by this query."
            )

        return answer

    def transform(
        self,
        obj: Any,
        transformation: str,
        *,
        format: type[BaseModelSubclass] | None = None,
        model_options: dict | None = None,
    ) -> ModelOutputThunk | Any:
        """Transform method for creating a new object with the transformation applied.

        Args:
            obj : The object to be queried. It should be an instance of MObject or can be converted to one if necessary.
            transformation:  The string representing the query to be executed against the object.

        Returns:
            ModelOutputThunk|Any: The result of the transformation as processed by the backend. If no tools were called,
            the return type will be always be ModelOutputThunk. If a tool was called, the return type will be the return type
            of the function called, usually the type of the object passed in.
        """
        if not isinstance(obj, MObjectProtocol):
            obj = mify(obj)

        assert isinstance(obj, MObjectProtocol)
        t = obj.get_transform_object(transformation)

        generate_logs: list[GenerateLog] = []

        # Check that your model / backend supports tool calling.
        # This might throw an error when tools are provided but can't be handled by one or the other.
        transformed = self.backend.generate_from_context(
            t,
            self.ctx,
            format=format,
            model_options=model_options,
            generate_logs=generate_logs,
            tool_calls=True,
        )

        assert len(generate_logs) == 1, "Simple call can only add one generate_log"
        generate_logs[0].is_final_result = True

        # Insert the new turn into the context. Tool calls are handled afterwards.
        insert = False
        if isinstance(self.ctx, SimpleContext):
            insert = True
            self.ctx.insert_turn(
                ContextTurn(t, transformed), generate_logs=generate_logs
            )
        elif isinstance(self.ctx, LinearContext) and len(self.ctx._ctx) == 0:
            insert = True
            FancyLogger.get_logger().info(
                "Adding the Object Transform and its result as first turn to a Linear Context (Chat History). "
                "You can now run more .chat() or .instruct() with the object as reference."
            )
            self.ctx.insert_turn(
                ContextTurn(t, transformed), generate_logs=generate_logs
            )
        else:
            FancyLogger.get_logger().info(
                "The Linear Context has not been modified by this query."
            )

        tools = self._call_tools(transformed)

        # Transform only supports calling one tool call since it cannot currently synthesize multiple outputs.
        # Attempt to choose the best one to call.
        chosen_tool: ToolMessage | None = None
        if len(tools) == 1:
            # Only one function was called. Choose that one.
            chosen_tool = tools[0]

        elif len(tools) > 1:
            for output in tools:
                if type(output._tool_output) is type(obj):
                    chosen_tool = output
                    break

            if chosen_tool is None:
                chosen_tool = tools[0]

            FancyLogger.get_logger().warning(
                f"multiple tool calls returned in transform of {obj} with description '{transformation}'; picked `{chosen_tool.name}`"  # type: ignore
            )

        if chosen_tool:
            # Tell the user the function they should've called if no generated values were added.
            if len(chosen_tool._tool.args.keys()) == 0:
                FancyLogger.get_logger().warning(
                    f"the transform of {obj} with transformation description '{transformation}' resulted in a tool call with no generated arguments; consider calling the function `{chosen_tool._tool.name}` directly"
                )
            if insert:
                self.ctx.insert(chosen_tool)
                FancyLogger.get_logger().warning(
                    "added a tool message from transform to the context as well."
                )
            return chosen_tool._tool_output

        return transformed

    def _call_tools(self, result: ModelOutputThunk) -> list[ToolMessage]:
        """Call all the tools requested in a result's tool calls object.

        Returns:
            list[ToolMessage]: A list of tool messages that can be empty.
        """
        # There might be multiple tool calls returned.
        outputs: list[ToolMessage] = []
        tool_calls = result.tool_calls
        if tool_calls:
            # Call the tools and decide what to do.
            for name, tool in tool_calls.items():
                try:
                    output = tool.call_func()
                except Exception as e:
                    output = e

                content = str(output)
                if isinstance(self.backend, FormatterBackend):
                    content = self.backend.formatter.print(output)  # type: ignore

                outputs.append(
                    ToolMessage(
                        role="tool",
                        content=content,
                        tool_output=output,
                        name=name,
                        args=tool.args,
                        tool=tool,
                    )
                )
        return outputs

    # ###############################
    #  Convenience functions
    # ###############################

    def last_prompt(self) -> str | list[dict] | None:
        """Returns the last prompt that has been called from the session context.

        Returns:
            A string if the last prompt was a raw call to the model OR a list of messages (as role-msg-dicts). Is None if none could be found.
        """
        _, log = self.ctx.last_output_and_logs()

        prompt = None
        if isinstance(log, GenerateLog):
            prompt = log.prompt
        elif isinstance(log, list):
            last_el = log[-1]
            if isinstance(last_el, GenerateLog):
                prompt = last_el.prompt
        return prompt


# Convenience functions that use the current session
def instruct(description: str, **kwargs) -> ModelOutputThunk | SamplingResult:
    """Instruct using the current session."""
    return get_session().instruct(description, **kwargs)


def chat(content: str, **kwargs) -> Message:
    """Chat using the current session."""
    return get_session().chat(content, **kwargs)


def validate(reqs, **kwargs):
    """Validate using the current session."""
    return get_session().validate(reqs, **kwargs)


def query(obj: Any, query_str: str, **kwargs) -> ModelOutputThunk:
    """Query using the current session."""
    return get_session().query(obj, query_str, **kwargs)


def transform(obj: Any, transformation: str, **kwargs):
    """Transform using the current session."""
    return get_session().transform(obj, transformation, **kwargs)<|MERGE_RESOLUTION|>--- conflicted
+++ resolved
@@ -2,14 +2,10 @@
 
 from __future__ import annotations
 
-<<<<<<< HEAD
 from copy import deepcopy
-from typing import Any, Literal
-=======
 import contextvars
 from contextlib import contextmanager
 from typing import Any, Generator, Literal, Optional
->>>>>>> 53978251
 
 from mellea.backends import Backend, BaseModelSubclass
 from mellea.backends.formatter import FormatterBackend
