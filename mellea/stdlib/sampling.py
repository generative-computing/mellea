--- conflicted
+++ resolved
@@ -202,19 +202,13 @@
 
         flog = FancyLogger.get_logger()
 
-<<<<<<< HEAD
         sampled_results: list[ModelOutputThunk] = []
         sampled_scores: list[list[tuple[Requirement, ValidationResult]]] = []
         sampled_actions: list[Component] = []
-=======
+
         # The `logging_redirect_tqdm` approach did not work, so instead we will use the show_progress
         # flag to determine whether we should show the pbar.
         show_progress = show_progress and flog.getEffectiveLevel() <= FancyLogger.INFO
-
-        failed_results: list[ModelOutputThunk] = []
-        failed_scores: list[list[tuple[Requirement, ValidationResult]]] = []
-        failed_instructions: list[Instruction] = []
->>>>>>> d92a44f4
 
         reqs = []
         # global requirements supersede local requirements (global requiremenst can be defined by user)
