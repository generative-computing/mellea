"""Functions for Mellea operations like Instruct, Chat, etc..."""

from __future__ import annotations

import asyncio
from collections.abc import Coroutine
from concurrent.futures import ThreadPoolExecutor
from typing import Any, Literal, TypeVar, overload

from PIL import Image as PILImage

from mellea.backends import Backend, BaseModelSubclass
from mellea.backends.formatter import FormatterBackend
from mellea.helpers.fancy_logger import FancyLogger
from mellea.stdlib.base import (
    CBlock,
    ChatContext,
    Component,
    Context,
    GenerateLog,
    ImageBlock,
    ModelOutputThunk,
    SimpleContext,
)
from mellea.stdlib.chat import Message, ToolMessage
from mellea.stdlib.instruction import Instruction
from mellea.stdlib.mify import mify
from mellea.stdlib.mobject import MObjectProtocol
from mellea.stdlib.requirement import Requirement, ValidationResult
from mellea.stdlib.sampling import (
    RejectionSamplingStrategy,
    SamplingResult,
    SamplingStrategy,
)


@overload
def act(
    action: Component,
    context: Context,
    backend: Backend,
    *,
    strategy: SamplingStrategy | None = RejectionSamplingStrategy(loop_budget=2),
    return_sampling_results: Literal[False] = False,
    format: type[BaseModelSubclass] | None = None,
    model_options: dict | None = None,
    tool_calls: bool = False,
) -> tuple[ModelOutputThunk, Context]: ...


@overload
def act(
    action: Component,
    context: Context,
    backend: Backend,
    *,
    strategy: SamplingStrategy | None = RejectionSamplingStrategy(loop_budget=2),
    return_sampling_results: Literal[True],
    format: type[BaseModelSubclass] | None = None,
    model_options: dict | None = None,
    tool_calls: bool = False,
) -> SamplingResult: ...


def act(
    action: Component,
    context: Context,
    backend: Backend,
    *,
    requirements: list[Requirement] | None = None,
    strategy: SamplingStrategy | None = RejectionSamplingStrategy(loop_budget=2),
    return_sampling_results: bool = False,
    format: type[BaseModelSubclass] | None = None,
    model_options: dict | None = None,
    tool_calls: bool = False,
) -> tuple[ModelOutputThunk, Context] | SamplingResult:
    """Runs a generic action, and adds both the action and the result to the context.

    Args:
        action: the Component from which to generate.
        context: the context being used as a history from which to generate the response.
        backend: the backend used to generate the response.
        requirements: used as additional requirements when a sampling strategy is provided.
        strategy: a SamplingStrategy that describes the strategy for validating and repairing/retrying for the instruct-validate-repair pattern. None means that no particular sampling strategy is used.
        return_sampling_results: attach the (successful and failed) sampling attempts to the results.
        format: if set, the BaseModel to use for constrained decoding.
        model_options: additional model options, which will upsert into the model/backend's defaults.
        tool_calls: if true, tool calling is enabled.

    Returns:
        A ModelOutputThunk if `return_sampling_results` is `False`, else returns a `SamplingResult`.
    """
    out = _run_async_in_thread(
        _act(
            action,
            context,
            backend,
            requirements=requirements,
            strategy=strategy,
            return_sampling_results=return_sampling_results,
            format=format,
            model_options=model_options,
            tool_calls=tool_calls,
        )
    )

    return out


async def _act(
    action: Component,
    context: Context,
    backend: Backend,
    *,
    requirements: list[Requirement] | None = None,
    strategy: SamplingStrategy | None = RejectionSamplingStrategy(loop_budget=2),
    return_sampling_results: bool = False,
    format: type[BaseModelSubclass] | None = None,
    model_options: dict | None = None,
    tool_calls: bool = False,
) -> tuple[ModelOutputThunk, Context] | SamplingResult:
    """Asynchronous version of .act; runs a generic action, and adds both the action and the result to the context.

    Args:
        action: the Component from which to generate.
        context: the context being used as a history from which to generate the response.
        backend: the backend used to generate the response.
        requirements: used as additional requirements when a sampling strategy is provided
        strategy: a SamplingStrategy that describes the strategy for validating and repairing/retrying for the instruct-validate-repair pattern. None means that no particular sampling strategy is used.
        return_sampling_results: attach the (successful and failed) sampling attempts to the results.
        format: if set, the BaseModel to use for constrained decoding.
        model_options: additional model options, which will upsert into the model/backend's defaults.
        tool_calls: if true, tool calling is enabled.

    Returns:
        A ModelOutputThunk if `return_sampling_results` is `False`, else returns a `SamplingResult`.
    """
    sampling_result: SamplingResult | None = None
    generate_logs: list[GenerateLog] = []

    if return_sampling_results:
        assert strategy is not None, (
            "Must provide a SamplingStrategy when return_sampling_results==True"
        )

<<<<<<< HEAD
    # if there is no reason to sample, just generate from the context.
    if strategy is None:
        if strategy is None and requirements is not None:
=======
    if strategy is None:
        # Only use the strategy if one is provided. Add a warning if requirements were passed in though.
        if requirements is not None and len(requirements) >= 0:
>>>>>>> 545c1b37
            FancyLogger.get_logger().warning(
                "Calling the function with NO strategy BUT requirements. No requirement is being checked!"
            )

        result, new_ctx = backend.generate_from_context(
            action,
            ctx=context,
            format=format,
            model_options=model_options,
            tool_calls=tool_calls,
        )
        await result.avalue()

        # ._generate_log should never be None after generation.
        assert result._generate_log is not None
        result._generate_log.is_final_result = True
        generate_logs.append(result._generate_log)

    else:
        # if there is a reason to sample, use the sampling strategy.

        sampling_result = await strategy.sample(
            action,
            context=context,
            backend=backend,
            requirements=requirements,
            validation_ctx=None,
            format=format,
            model_options=model_options,
            tool_calls=tool_calls,
        )

        assert sampling_result.sample_generations is not None
        for result in sampling_result.sample_generations:
            assert result._generate_log is not None  # Cannot be None after generation.
            generate_logs.append(result._generate_log)

        new_ctx = sampling_result.result_ctx
        result = sampling_result.result
        assert sampling_result.result._generate_log is not None
        assert sampling_result.result._generate_log.is_final_result, (
            "generate logs from the final result returned by the sampling strategy must be marked as final"
        )

    if return_sampling_results:
        assert (
            sampling_result is not None
        )  # Needed for the type checker but should never happen.
        return sampling_result
    else:
        return result, new_ctx


@overload
def instruct(
    description: str,
    context: Context,
    backend: Backend,
    *,
    images: list[ImageBlock] | list[PILImage.Image] | None = None,
    requirements: list[Requirement | str] | None = None,
    icl_examples: list[str | CBlock] | None = None,
    grounding_context: dict[str, str | CBlock | Component] | None = None,
    user_variables: dict[str, str] | None = None,
    prefix: str | CBlock | None = None,
    output_prefix: str | CBlock | None = None,
    strategy: SamplingStrategy | None = RejectionSamplingStrategy(loop_budget=2),
    return_sampling_results: Literal[False] = False,
    format: type[BaseModelSubclass] | None = None,
    model_options: dict | None = None,
    tool_calls: bool = False,
) -> tuple[ModelOutputThunk, Context]: ...


@overload
def instruct(
    description: str,
    context: Context,
    backend: Backend,
    *,
    images: list[ImageBlock] | list[PILImage.Image] | None = None,
    requirements: list[Requirement | str] | None = None,
    icl_examples: list[str | CBlock] | None = None,
    grounding_context: dict[str, str | CBlock | Component] | None = None,
    user_variables: dict[str, str] | None = None,
    prefix: str | CBlock | None = None,
    output_prefix: str | CBlock | None = None,
    strategy: SamplingStrategy | None = RejectionSamplingStrategy(loop_budget=2),
    return_sampling_results: Literal[True],
    format: type[BaseModelSubclass] | None = None,
    model_options: dict | None = None,
    tool_calls: bool = False,
) -> SamplingResult: ...


def instruct(
    description: str,
    context: Context,
    backend: Backend,
    *,
    images: list[ImageBlock] | list[PILImage.Image] | None = None,
    requirements: list[Requirement | str] | None = None,
    icl_examples: list[str | CBlock] | None = None,
    grounding_context: dict[str, str | CBlock | Component] | None = None,
    user_variables: dict[str, str] | None = None,
    prefix: str | CBlock | None = None,
    output_prefix: str | CBlock | None = None,
    strategy: SamplingStrategy | None = RejectionSamplingStrategy(loop_budget=2),
    return_sampling_results: bool = False,
    format: type[BaseModelSubclass] | None = None,
    model_options: dict | None = None,
    tool_calls: bool = False,
) -> tuple[ModelOutputThunk, Context] | SamplingResult:
    """Generates from an instruction.

    Args:
        description: The description of the instruction.
        context: the context being used as a history from which to generate the response.
        backend: the backend used to generate the response.
        requirements: A list of requirements that the instruction can be validated against.
        icl_examples: A list of in-context-learning examples that the instruction can be validated against.
        grounding_context: A list of grounding contexts that the instruction can use. They can bind as variables using a (key: str, value: str | ContentBlock) tuple.
        user_variables: A dict of user-defined variables used to fill in Jinja placeholders in other parameters. This requires that all other provided parameters are provided as strings.
        prefix: A prefix string or ContentBlock to use when generating the instruction.
        output_prefix: A string or ContentBlock that defines a prefix for the output generation. Usually you do not need this.
        strategy: A SamplingStrategy that describes the strategy for validating and repairing/retrying for the instruct-validate-repair pattern. None means that no particular sampling strategy is used.
        return_sampling_results: attach the (successful and failed) sampling attempts to the results.
        format: If set, the BaseModel to use for constrained decoding.
        model_options: Additional model options, which will upsert into the model/backend's defaults.
        tool_calls: If true, tool calling is enabled.
        images: A list of images to be used in the instruction or None if none.
    """
    requirements = [] if requirements is None else requirements
    icl_examples = [] if icl_examples is None else icl_examples
    grounding_context = dict() if grounding_context is None else grounding_context

    images = _parse_and_clean_image_args(images)

    # All instruction options are forwarded to create a new Instruction object.
    i = Instruction(
        description=description,
        requirements=requirements,
        icl_examples=icl_examples,
        grounding_context=grounding_context,
        user_variables=user_variables,
        prefix=prefix,
        output_prefix=output_prefix,
        images=images,
    )

    return act(
        i,
        context=context,
        backend=backend,
        requirements=i.requirements,
        strategy=strategy,
        return_sampling_results=return_sampling_results,
        format=format,
        model_options=model_options,
        tool_calls=tool_calls,
    )  # type: ignore[call-overload]


def chat(
    content: str,
    context: Context,
    backend: Backend,
    *,
    role: Message.Role = "user",
    images: list[ImageBlock] | list[PILImage.Image] | None = None,
    user_variables: dict[str, str] | None = None,
    format: type[BaseModelSubclass] | None = None,
    model_options: dict | None = None,
    tool_calls: bool = False,
) -> tuple[Message, Context]:
    """Sends a simple chat message and returns the response. Adds both messages to the Context."""
    if user_variables is not None:
        content_resolved = Instruction.apply_user_dict_from_jinja(
            user_variables, content
        )
    else:
        content_resolved = content
    images = _parse_and_clean_image_args(images)
    user_message = Message(role=role, content=content_resolved, images=images)

    result, new_ctx = act(
        user_message,
        context=context,
        backend=backend,
        format=format,
        model_options=model_options,
        tool_calls=tool_calls,
    )
    parsed_assistant_message = result.parsed_repr
    assert isinstance(parsed_assistant_message, Message)

    return parsed_assistant_message, new_ctx


def validate(
    reqs: Requirement | list[Requirement],
    context: Context,
    backend: Backend,
    *,
    output: CBlock | None = None,
    format: type[BaseModelSubclass] | None = None,
    model_options: dict | None = None,
    generate_logs: list[GenerateLog]
    | None = None,  # TODO: Can we get rid of gen logs here and in act?
    input: CBlock | None = None,
) -> list[ValidationResult]:
    """Validates a set of requirements over the output (if provided) or the current context (if the output is not provided)."""
    # Run everything in the specific event loop for this session.

    out = _run_async_in_thread(
        _validate(
            reqs=reqs,
            context=context,
            backend=backend,
            output=output,
            format=format,
            model_options=model_options,
            generate_logs=generate_logs,
            input=input,
        )
    )

    # Wait for and return the result.
    return out


async def _validate(
    reqs: Requirement | list[Requirement],
    context: Context,
    backend: Backend,
    *,
    output: CBlock | None = None,
    format: type[BaseModelSubclass] | None = None,
    model_options: dict | None = None,
    generate_logs: list[GenerateLog] | None = None,
    input: CBlock | None = None,
) -> list[ValidationResult]:
    """Asynchronous version of .validate; validates a set of requirements over the output (if provided) or the current context (if the output is not provided)."""
    # Turn a solitary requirement in to a list of requirements, and then reqify if needed.
    reqs = [reqs] if not isinstance(reqs, list) else reqs
    reqs = [Requirement(req) if type(req) is str else req for req in reqs]

    if output is None:
        validation_target_ctx = context
    else:
        validation_target_ctx = SimpleContext()

        # Add the input/output to the validation context
        if input is not None:
            validation_target_ctx = validation_target_ctx.add(input)
        validation_target_ctx = validation_target_ctx.add(output)

    rvs: list[ValidationResult] = []
    coroutines: list[Coroutine[Any, Any, ValidationResult]] = []

    for requirement in reqs:
        val_result_co = requirement.validate(
            backend, validation_target_ctx, format=format, model_options=model_options
        )
        coroutines.append(val_result_co)

    for val_result in await asyncio.gather(*coroutines):
        rvs.append(val_result)

        # If the validator utilized a backend to generate a result, attach the corresponding
        # info to the generate_logs list.
        if generate_logs is not None:
            if val_result.thunk is not None:
                thunk = val_result.thunk
                assert (
                    thunk._generate_log is not None
                )  # Cannot be None after generation.
                generate_logs.append(thunk._generate_log)
            else:
                # We have to append None here so that the logs line-up.
                # TODO: A better solution should be found for this edge case.
                #       This is the only scenario where ValidationResults are supposed to line
                #       up with GenerateLogs.
                generate_logs.append(None)  # type: ignore

    return rvs


def query(
    obj: Any,
    query: str,
    context: Context,
    backend: Backend,
    *,
    format: type[BaseModelSubclass] | None = None,
    model_options: dict | None = None,
    tool_calls: bool = False,
) -> tuple[ModelOutputThunk, Context]:
    """Query method for retrieving information from an object.

    Args:
        obj : The object to be queried. It should be an instance of MObject or can be converted to one if necessary.
        query:  The string representing the query to be executed against the object.
        context: the context being used as a history from which to generate the response.
        backend: the backend used to generate the response.
        format:  format for output parsing.
        model_options: Model options to pass to the backend.
        tool_calls: If true, the model may make tool calls. Defaults to False.

    Returns:
        ModelOutputThunk: The result of the query as processed by the backend.
    """
    if not isinstance(obj, MObjectProtocol):
        obj = mify(obj)

    assert isinstance(obj, MObjectProtocol)
    q = obj.get_query_object(query)

    answer = act(
        q,
        context=context,
        backend=backend,
        format=format,
        model_options=model_options,
        tool_calls=tool_calls,
    )
    return answer


def transform(
    obj: Any,
    transformation: str,
    context: Context,
    backend: Backend,
    *,
    format: type[BaseModelSubclass] | None = None,
    model_options: dict | None = None,
) -> tuple[ModelOutputThunk | Any, Context]:
    """Transform method for creating a new object with the transformation applied.

    Args:
        obj: The object to be queried. It should be an instance of MObject or can be converted to one if necessary.
        transformation:  The string representing the query to be executed against the object.
        context: the context being used as a history from which to generate the response.
        backend: the backend used to generate the response.
        format: format for output parsing; usually not needed with transform.
        model_options: Model options to pass to the backend.

    Returns:
        ModelOutputThunk|Any: The result of the transformation as processed by the backend. If no tools were called,
        the return type will be always be ModelOutputThunk. If a tool was called, the return type will be the return type
        of the function called, usually the type of the object passed in.
    """
    if not isinstance(obj, MObjectProtocol):
        obj = mify(obj)

    assert isinstance(obj, MObjectProtocol)
    t = obj.get_transform_object(transformation)

    # Check that your model / backend supports tool calling.
    # This might throw an error when tools are provided but can't be handled by one or the other.
    transformed, new_ctx = act(
        t,
        context=context,
        backend=backend,
        format=format,
        model_options=model_options,
        tool_calls=True,
    )

    tools = _call_tools(transformed, backend)

    # Transform only supports calling one tool call since it cannot currently synthesize multiple outputs.
    # Attempt to choose the best one to call.
    chosen_tool: ToolMessage | None = None
    if len(tools) == 1:
        # Only one function was called. Choose that one.
        chosen_tool = tools[0]

    elif len(tools) > 1:
        for output in tools:
            if type(output._tool_output) is type(obj):
                chosen_tool = output
                break

        if chosen_tool is None:
            chosen_tool = tools[0]

        FancyLogger.get_logger().warning(
            f"multiple tool calls returned in transform of {obj} with description '{transformation}'; picked `{chosen_tool.name}`"
            # type: ignore
        )

    if chosen_tool:
        # Tell the user the function they should've called if no generated values were added.
        if len(chosen_tool._tool.args.keys()) == 0:
            FancyLogger.get_logger().warning(
                f"the transform of {obj} with transformation description '{transformation}' resulted in a tool call with no generated arguments; consider calling the function `{chosen_tool._tool.name}` directly"
            )

        new_ctx.add(chosen_tool)
        FancyLogger.get_logger().info(
            "added a tool message from transform to the context"
        )
        return chosen_tool._tool_output, new_ctx

    return transformed, new_ctx


def _parse_and_clean_image_args(
    images_: list[ImageBlock] | list[PILImage.Image] | None = None,
) -> list[ImageBlock] | None:
    images: list[ImageBlock] | None = None
    if images_ is not None:
        assert isinstance(images_, list), "Images should be a list or None."

        if len(images_) > 0:
            if isinstance(images_[0], PILImage.Image):
                images = [
                    ImageBlock.from_pil_image(i)
                    for i in images_
                    if isinstance(i, PILImage.Image)
                ]
            else:
                images = images_  # type: ignore
            assert isinstance(images, list)
            assert all(isinstance(i, ImageBlock) for i in images), (
                "All images should be ImageBlocks now."
            )
        else:
            images = None
    return images


def _call_tools(result: ModelOutputThunk, backend: Backend) -> list[ToolMessage]:
    """Call all the tools requested in a result's tool calls object.

    Returns:
        list[ToolMessage]: A list of tool messages that can be empty.
    """
    # There might be multiple tool calls returned.
    outputs: list[ToolMessage] = []
    tool_calls = result.tool_calls
    if tool_calls:
        # Call the tools and decide what to do.
        for name, tool in tool_calls.items():
            try:
                output = tool.call_func()
            except Exception as e:
                output = e

            content = str(output)
            if isinstance(backend, FormatterBackend):
                content = backend.formatter.print(output)  # type: ignore

            outputs.append(
                ToolMessage(
                    role="tool",
                    content=content,
                    tool_output=output,
                    name=name,
                    args=tool.args,
                    tool=tool,
                )
            )
    return outputs


R = TypeVar("R")


def _run_async_in_thread(co: Coroutine[Any, Any, R]) -> R:
    """Runs the provided coroutine.

    Checks if an event loop is running in this thread. If one is running in this thread,
    we use a separate thread to run the async code. Otherwise, run the code using asyncio.run.
    """

    def run_async(co: Coroutine):
        """Helper function to run the coroutine."""
        return asyncio.run(co)

    # Check for a running loop.
    loop = None
    try:
        loop = asyncio.get_running_loop()
    except Exception:
        pass

    if loop is None:
        # We can run it here since there's no currently running event loop.
        out = run_async(co)
    else:
        # We have to run it in a new thread since there's a running event loop.
        # Use a ThreadPoolExecutor to more easily extract the result.
        with ThreadPoolExecutor(max_workers=1) as exec:
            future = exec.submit(run_async, co)
            out = future.result()

    return out<|MERGE_RESOLUTION|>--- conflicted
+++ resolved
@@ -143,15 +143,9 @@
             "Must provide a SamplingStrategy when return_sampling_results==True"
         )
 
-<<<<<<< HEAD
-    # if there is no reason to sample, just generate from the context.
-    if strategy is None:
-        if strategy is None and requirements is not None:
-=======
     if strategy is None:
         # Only use the strategy if one is provided. Add a warning if requirements were passed in though.
         if requirements is not None and len(requirements) >= 0:
->>>>>>> 545c1b37
             FancyLogger.get_logger().warning(
                 "Calling the function with NO strategy BUT requirements. No requirement is being checked!"
             )
