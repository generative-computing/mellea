--- conflicted
+++ resolved
@@ -7,14 +7,10 @@
 import inspect
 import json
 from collections.abc import Callable, Coroutine
-<<<<<<< HEAD
+from enum import Enum
 from copy import deepcopy
 from typing import TYPE_CHECKING, Any, cast
-=======
-from enum import Enum
-from typing import TYPE_CHECKING, Any, overload
 from urllib.parse import urlparse
->>>>>>> a2e29e63
 
 import granite_common
 import openai
