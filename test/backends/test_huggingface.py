--- conflicted
+++ resolved
@@ -2,16 +2,12 @@
 from mellea.stdlib.base import CBlock, LinearContext
 from mellea.backends.huggingface import LocalHFBackend
 from mellea.backends.aloras.huggingface.granite_aloras import add_granite_aloras
-<<<<<<< HEAD
-from mellea.stdlib.requirement import ALoraRequirement, LLMaJRequirement
-=======
 from mellea.stdlib.requirement import (
     Requirement,
     ALoraRequirement,
     LLMaJRequirement,
     ValidationResult,
 )
->>>>>>> 77d2f08d
 from mellea.backends.formatter import TemplateFormatter
 from mellea.backends.cache import SimpleLRUCache
 from mellea.backends.types import ModelOption
@@ -33,7 +29,6 @@
     add_granite_aloras(backend)
     return backend
 
-<<<<<<< HEAD
 
 @pytest.fixture(scope="function")
 def session(backend):
@@ -211,183 +206,6 @@
         assert (
             False
         ), f"formatting directive failed for {random_result.value}: {e.json()}"
-=======
-    def test_system_prompt(self):
-        self.m.reset()
-        result = self.m.chat(
-            "Where are we going?",
-            model_options={ModelOption.SYSTEM_PROMPT: "Talk like a pirate."},
-        )
-        print(result)
-
-    def test_constraint_alora(self):
-        self.m.reset()
-        answer = self.m.instruct(
-            "Corporate wants you to find the difference between these two strings: aaaaaaaaaa aaaaabaaaa. Be concise and don't write code to answer the question.",
-            model_options={
-                ModelOption.MAX_NEW_TOKENS: 300
-            },  # Until aloras get a bit better, try not to abruptly end generation.
-        )
-        alora_output = self.backend.get_aloras()[
-            0
-        ].generate_using_strings(
-            input="Find the difference between these two strings: aaaaaaaaaa aaaaabaaaa",
-            response=str(answer),
-            constraint="The answer mention that there is a b in the middle of one of the strings but not the other.",
-            force_yn=False,  # make sure that the alora naturally output Y and N without constrained generation
-        )
-        assert alora_output in ["Y", "N"], alora_output
-        self.m.reset()
-
-    def test_constraint_lora_with_requirement(self):
-        self.m.reset()
-        answer = self.m.instruct(
-            "Corporate wants you to find the difference between these two strings: aaaaaaaaaa aaaaabaaaa"
-        )
-        assert self.m.backend._cache is not None  # type: ignore
-        assert self.m.backend._use_caches
-        assert self.backend._cache.current_size() != 0
-        validation_outputs = self.m.validate(
-            "The answer should mention that there is a b in the middle of one of the strings but not the other."
-        )
-        assert len(validation_outputs) == 1
-        val_result = validation_outputs[0]
-        assert isinstance(val_result, ValidationResult)
-        assert str(val_result.reason) in ["Y", "N"]
-        self.m.reset()
-
-    def test_constraint_lora_override(self):
-        self.m.reset()
-        self.backend.default_to_constraint_checking_alora = False  # type: ignore
-        answer = self.m.instruct(
-            "Corporate wants you to find the difference between these two strings: aaaaaaaaaa aaaaabaaaa"
-        )
-        validation_outputs = self.m.validate(
-            "The answer should mention that there is a b in the middle of one of the strings but not the other."
-        )
-        assert len(validation_outputs) == 1
-        val_result = validation_outputs[0]
-        assert isinstance(val_result, ValidationResult)
-        assert str(val_result.reason) not in ["Y", "N"]
-        self.backend.default_to_constraint_checking_alora = True
-        self.m.reset()
-
-    def test_constraint_lora_override_does_not_override_alora(self):
-        self.m.reset()
-        self.backend.default_to_constraint_checking_alora = False  # type: ignore
-        answer = self.m.instruct(
-            "Corporate wants you to find the difference between these two strings: aaaaaaaaaa aaaaabaaaa"
-        )
-        validation_outputs = self.m.validate(
-            ALoraRequirement(
-                "The answer should mention that there is a b in the middle of one of the strings but not the other."
-            )
-        )
-        assert len(validation_outputs) == 1
-        val_result = validation_outputs[0]
-        assert isinstance(val_result, ValidationResult)
-        assert str(val_result.reason) in ["Y", "N"]
-        self.backend.default_to_constraint_checking_alora = True
-        self.m.reset()
-
-    def test_llmaj_req_does_not_use_alora(self):
-        self.m.reset()
-        self.backend.default_to_constraint_checking_alora = True  # type: ignore
-        answer = self.m.instruct(
-            "Corporate wants you to find the difference between these two strings: aaaaaaaaaa aaaaabaaaa"
-        )
-        validation_outputs = self.m.validate(
-            LLMaJRequirement(
-                "The answer should mention that there is a b in the middle of one of the strings but not the other."
-            )
-        )
-        assert len(validation_outputs) == 1
-        val_result = validation_outputs[0]
-        assert isinstance(val_result, ValidationResult)
-        assert str(val_result.reason) not in ["Y", "N"]
-        self.m.reset()
-
-    def test_instruct(self):
-        self.m.reset()
-        result = self.m.instruct("Compute 1+1.")
-        print(result)
-        self.m.reset()
-
-    def test_multiturn(self):
-        self.m.instruct("Compute 1+1")
-        beta = self.m.instruct(
-            "Take the result of the previous sum and find the corresponding letter in the greek alphabet."
-        )
-        assert "β" in str(beta).lower()
-        words = self.m.instruct(
-            "Now list five English words that start with that letter."
-        )
-        print(words)
-        self.m.reset()
-
-    def test_format(self):
-        class Person(pydantic.BaseModel):
-            name: str
-            email_address: Annotated[
-                str, pydantic.StringConstraints(pattern=r"[a-zA-Z]{5,10}@example\.com")
-            ]
-
-        class Email(pydantic.BaseModel):
-            to: Person
-            subject: str
-            body: str
-
-        output = self.m.instruct(
-            "Write a short email to Olivia, thanking her for organizing a sailing activity. Her email server is example.com. No more than two sentences. ",
-            format=Email,
-            model_options={ModelOption.MAX_NEW_TOKENS: 2**8},
-        )
-        print("Formatted output:")
-        email = Email.model_validate_json(
-            output.value
-        )  # this should succeed because the output should be JSON because we passed in a format= argument...
-        print(email)
-
-        print("address:", email.to.email_address)
-        assert "@" in email.to.email_address, (
-            "The @ sign should be in the meail address."
-        )
-        assert email.to.email_address.endswith("example.com"), (
-            "The email address should be at example.com"
-        )
-
-    def test_generate_from_raw(self):
-        prompts = ["what is 1+1?", "what is 2+2?", "what is 3+3?", "what is 4+4?"]
-
-        results = self.m.backend._generate_from_raw(
-            actions=[CBlock(value=prompt) for prompt in prompts], generate_logs=None
-        )
-
-        assert len(results) == len(prompts)
-
-    def test_generate_from_raw_with_format(self):
-        prompts = ["what is 1+1?", "what is 2+2?", "what is 3+3?", "what is 4+4?"]
-
-        class Answer(pydantic.BaseModel):
-            name: str
-            value: int
-
-        results = self.m.backend._generate_from_raw(
-            actions=[CBlock(value=prompt) for prompt in prompts],
-            format=Answer,
-            generate_logs=None,
-        )
-
-        assert len(results) == len(prompts)
-
-        random_result = results[0]
-        try:
-            answer = Answer.model_validate_json(random_result.value)
-        except pydantic.ValidationError as e:
-            assert False, (
-                f"formatting directive failed for {random_result.value}: {e.json()}"
-            )
->>>>>>> 77d2f08d
 
 
 if __name__ == "__main__":
