--- conflicted
+++ resolved
@@ -17,15 +17,6 @@
 from mellea.backends.formatter import TemplateFormatter
 from mellea.backends.huggingface import LocalHFBackend, _assert_correct_adapters
 from mellea.backends.types import ModelOption
-<<<<<<< HEAD
-from mellea.stdlib.base import (CBlock, ChatContext, Context, ModelOutputThunk,
-                                SimpleContext)
-from mellea.stdlib.chat import Message
-from mellea.stdlib.intrinsics.intrinsic import Intrinsic
-from mellea.stdlib.requirement import (ALoraRequirement, LLMaJRequirement,
-                                       Requirement, ValidationResult,
-                                       default_output_to_bool)
-=======
 from mellea.stdlib.base import (
     CBlock,
     ChatContext,
@@ -33,6 +24,8 @@
     ModelOutputThunk,
     SimpleContext,
 )
+from mellea.stdlib.chat import Message
+from mellea.stdlib.intrinsics.intrinsic import Intrinsic
 from mellea.stdlib.requirement import (
     ALoraRequirement,
     LLMaJRequirement,
@@ -40,7 +33,6 @@
     ValidationResult,
     default_output_to_bool,
 )
->>>>>>> 2120112e
 
 
 @pytest.fixture(scope="module")
@@ -57,9 +49,7 @@
         )
     )
     backend.add_adapter(
-        GraniteCommonAdapter(
-            "answerability", base_model_name=backend.base_model_name
-        )
+        GraniteCommonAdapter("answerability", base_model_name=backend.base_model_name)
     )
     return backend
 
@@ -322,6 +312,7 @@
     m1_final_val = await mot1.avalue()
     assert m1_final_val is not None
     assert m1_final_val == mot1.value
+
 
 @pytest.mark.qualitative
 async def test_generate_with_lock(backend):
@@ -337,23 +328,20 @@
     b._added_adapters = {}
     b._loaded_adapters = {}
     b.add_adapter(
-        GraniteCommonAdapter(
-            "requirement_check", base_model_name=b.base_model_name
-        )
+        GraniteCommonAdapter("requirement_check", base_model_name=b.base_model_name)
     )
     b.add_adapter(
-        GraniteCommonAdapter(
-            "answerability", base_model_name=b.base_model_name
-        )
+        GraniteCommonAdapter("answerability", base_model_name=b.base_model_name)
     )
 
     memoized = dict()
     gen_func = model.generate
+
     def mock_func(input_ids, *args, **kwargs):
         """Mocks the generate function. Must call `populate_mocked_dict` with each input that must be cached before using this."""
         for key, val in memoized.items():
             if torch.equal(key, input_ids):
-                time.sleep(random.uniform(.1, .5)) # Simulate a bit of work.
+                time.sleep(random.uniform(0.1, 0.5))  # Simulate a bit of work.
                 return val
         assert False, "did not get a cached response"
 
@@ -365,7 +353,9 @@
         return output
 
     model.generate = Mock(side_effect=populate_mocked_dict)
-    assert not isinstance(backend._model, Mock), "mocking went wrong; backend fixture changed; other tests may fail"
+    assert not isinstance(backend._model, Mock), (
+        "mocking went wrong; backend fixture changed; other tests may fail"
+    )
 
     # Set up the inputs.
     ctx = ChatContext().add(Message("user", "hello"))
@@ -380,18 +370,22 @@
             b.generate_from_context(act, ctx),
             b.generate_from_context(req_intrinsic, ctx),
             b.generate_from_context(answerability_intrinsic, ctx),
-            b.generate_from_raw([raw_act], ctx, model_options={ModelOption.MAX_NEW_TOKENS: 3})
+            b.generate_from_raw(
+                [raw_act], ctx, model_options={ModelOption.MAX_NEW_TOKENS: 3}
+            ),
         ]
 
     # Call once to populate the memoized mock.
     outputs = await asyncio.gather(*call_backend_generate())
     for output in outputs:
         mot = output[0]
-        await mot.avalue() # Ensure all values are computed.
+        await mot.avalue()  # Ensure all values are computed.
 
     # Use the memoized mock that errors if not precomputed.
     model.generate = Mock(side_effect=mock_func)
-    count = 5 # Use a high number to try to put pressure on the lock and catch deadlocks.
+    count = (
+        5  # Use a high number to try to put pressure on the lock and catch deadlocks.
+    )
     coros: list[Coroutine[Any, Any, tuple[ModelOutputThunk, Context]]] = []
     for _ in range(count):
         coros.extend(call_backend_generate())
@@ -406,10 +400,11 @@
 
     faulthandler.disable()
 
+
 @pytest.mark.qualitative
 async def test_generate_with_lock_does_not_block_when_awaiting_value(backend):
-    """This is a tricky test to setup. 
-    
+    """This is a tricky test to setup.
+
     It's purpose is to ensure that a long-running generation doesn't get blocked
     when awaiting the `model_output_thunk.avalue()` of a different generation request.
 
@@ -435,14 +430,28 @@
     # - a streaming generation that will take a long time to resolve.
     # - a regular generation that should be able to happen while the streaming is happening.
     # - two intrinsics that shouldn't be able to happen concurrently.
-    reg_mot_stream, _ = await backend.generate_from_context(act, ctx, model_options={ModelOption.STREAM: True, ModelOption.MAX_NEW_TOKENS: token_generation_length, "min_length": token_generation_length})
+    reg_mot_stream, _ = await backend.generate_from_context(
+        act,
+        ctx,
+        model_options={
+            ModelOption.STREAM: True,
+            ModelOption.MAX_NEW_TOKENS: token_generation_length,
+            "min_length": token_generation_length,
+        },
+    )
     reg_mot, _ = await backend.generate_from_context(act, ctx)
-    req_mot, _ = await backend.generate_from_context(req_intrinsic, ctx, model_options={ModelOption.STREAM: True})
-    answerability_mot, _ = await backend.generate_from_context(answerability_intrinsic, ctx, model_options={ModelOption.STREAM: True})
+    req_mot, _ = await backend.generate_from_context(
+        req_intrinsic, ctx, model_options={ModelOption.STREAM: True}
+    )
+    answerability_mot, _ = await backend.generate_from_context(
+        answerability_intrinsic, ctx, model_options={ModelOption.STREAM: True}
+    )
 
     # Ensure the stream is generating but not yet completing.
     await reg_mot_stream.astream()
-    assert not reg_mot_stream.is_computed(), "generation completed too early, see test for more details"
+    assert not reg_mot_stream.is_computed(), (
+        "generation completed too early, see test for more details"
+    )
 
     # Awaiting this shouldn't cause a deadlock. Add the timeout so the test can fail.
     # If the test fails, this means that the streaming generation wasn't able to complete,
@@ -460,10 +469,11 @@
             raise e
         else:
             raise Exception("timeout ended too early, see test for more details")
-    
+
     for output in [reg_mot_stream, reg_mot, req_mot, answerability_mot]:
         if not output.is_computed():
             await output.avalue()  # Ensure everything gets computed.
+
 
 @pytest.mark.qualitative
 async def test_error_during_generate_with_lock(backend):
@@ -477,12 +487,11 @@
     b._added_adapters = {}
     b._loaded_adapters = {}
     b.add_adapter(
-        GraniteCommonAdapter(
-            "requirement_check", base_model_name=b.base_model_name
-        )
+        GraniteCommonAdapter("requirement_check", base_model_name=b.base_model_name)
     )
 
     regular_generate = b._model.generate
+
     def generate_and_raise_exc(*args, **kwargs):
         """Will generate like usual for the intrinsic request. Will fail for the regular generation request."""
         if "max_new_tokens" in kwargs:
@@ -490,7 +499,9 @@
         raise Exception("Oops!")
 
     b._model.generate = Mock(side_effect=generate_and_raise_exc)
-    assert not isinstance(backend._model, Mock), "mocking went wrong; backend fixture changed; other tests may fail"
+    assert not isinstance(backend._model, Mock), (
+        "mocking went wrong; backend fixture changed; other tests may fail"
+    )
 
     # Set up the inputs.
     ctx = ChatContext().add(Message("user", "hello"))
@@ -505,9 +516,10 @@
 
     await req_mot.avalue()
 
+
 def test_assert_correct_adapters():
     model = Mock()
-    
+
     # Test scenarios with no active adapters.
     model.active_adapters = Mock(return_value=[])
     _assert_correct_adapters("", model)
@@ -523,11 +535,16 @@
     _assert_correct_adapters("new", model)
 
     # Test scenarios when no adapters have been loaded.
-    model.active_adapters = Mock(side_effect=ValueError("No adapter loaded. Please load an adapter first."))
-    _assert_correct_adapters("", model)  # This will fail if peft ever changes the error message.
+    model.active_adapters = Mock(
+        side_effect=ValueError("No adapter loaded. Please load an adapter first.")
+    )
+    _assert_correct_adapters(
+        "", model
+    )  # This will fail if peft ever changes the error message.
     with pytest.raises(AssertionError):
         _assert_correct_adapters("new", model)
 
+
 if __name__ == "__main__":
     import pytest
 
