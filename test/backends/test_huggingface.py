--- conflicted
+++ resolved
@@ -43,7 +43,6 @@
     yield session
     session.reset()
 
-<<<<<<< HEAD
 def test_adapters(backend):
     assert len(backend._added_adapters.items()) > 0
 
@@ -59,8 +58,6 @@
     backend.unload_adapter(adapter.qualified_name)
     backend.unload_adapter(adapter.qualified_name)
     assert adapter.qualified_name not in backend._loaded_adapters
-=======
->>>>>>> a2e29e63
 
 @pytest.mark.qualitative
 def test_system_prompt(session):
@@ -72,30 +69,6 @@
 
 
 @pytest.mark.qualitative
-<<<<<<< HEAD
-=======
-async def test_constraint_alora(session, backend):
-    answer = session.instruct(
-        "Corporate wants you to find the difference between these two strings: aaaaaaaaaa aaaaabaaaa. Be concise and don't write code to answer the question.",
-        model_options={
-            ModelOption.MAX_NEW_TOKENS: 300
-        },  # Until aloras get a bit better, try not to abruptly end generation.
-    )
-
-    alora_output = backend.get_aloras()[
-        0
-    ].generate_using_strings(
-        input="Find the difference between these two strings: aaaaaaaaaa aaaaabaaaa",
-        response=str(answer),
-        constraint="The answer mention that there is a b in the middle of one of the strings but not the other.",
-        force_yn=False,  # make sure that the alora naturally output Y and N without constrained generation
-    )
-    await alora_output.avalue()
-    assert alora_output.value in ["Y", "N"], alora_output
-
-
-@pytest.mark.qualitative
->>>>>>> a2e29e63
 def test_constraint_lora_with_requirement(session, backend):
     answer = session.instruct(
         "Corporate wants you to find the difference between these two strings: aaaaaaaaaa aaaaabaaaa"
@@ -142,9 +115,7 @@
     assert len(validation_outputs) == 1
     val_result = validation_outputs[0]
     assert isinstance(val_result, ValidationResult)
-<<<<<<< HEAD
     assert "requirement_likelihood" in str(val_result.reason)
-=======
     assert str(val_result.reason) in ["Y", "N"]
 
     # Ensure the ValidationResult has its thunk and context set. Ensure the context has
@@ -154,7 +125,6 @@
     assert isinstance(val_result.context.previous_node.node_data, ALoraRequirement)
     assert val_result.context.node_data is val_result.thunk
 
->>>>>>> a2e29e63
     backend.default_to_constraint_checking_alora = True
 
 
