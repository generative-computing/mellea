--- conflicted
+++ resolved
@@ -4,17 +4,7 @@
 from mellea.backends.adapters.adapter import GraniteCommonAdapter
 from mellea.stdlib.base import CBlock, ModelOutputThunk, ChatContext
 from mellea.backends.openai import OpenAIBackend
-<<<<<<< HEAD
 from mellea.stdlib.requirement import Requirement, ALoraRequirement, LLMaJRequirement, req
-=======
-from mellea.backends.aloras.openai.granite_aloras import add_granite_aloras
-from mellea.stdlib.requirement import (
-    Requirement,
-    ALoraRequirement,
-    LLMaJRequirement,
-    req,
-)
->>>>>>> a2e29e63
 from mellea.backends.formatter import TemplateFormatter
 from mellea.backends.types import _ServerType, ModelOption
 
@@ -173,26 +163,6 @@
         )
         print(result)
 
-<<<<<<< HEAD
-=======
-    @pytest.mark.xfail
-    def test_constraint_alora(self):
-        self.m.reset()
-        answer = self.m.instruct(
-            "Corporate wants you to find the difference between these two strings: aaaaaaaaaa aaaaabaaaa"
-        )
-        alora_output = self.backend.get_aloras()[
-            0
-        ].generate_using_strings(
-            input="Find the difference between these two strings: aaaaaaaaaa aaaaabaaaa",
-            response=str(answer),
-            constraint="The answer mention that there is a b in the middle of one of the strings but not the other.",
-            force_yn=False,  # make sure that the alora naturally output Y and N without constrained generation
-        )
-        assert alora_output in ["Y", "N"], alora_output
-        self.m.reset()
-
->>>>>>> a2e29e63
     def test_constraint_lora_with_requirement(self):
         self.m.reset()
         answer = self.m.instruct(
@@ -238,9 +208,7 @@
         )
         assert len(validation_outputs) == 1
         non_alora_output = validation_outputs[0]
-<<<<<<< HEAD
         assert "requirement_likelihood" in str(non_alora_output.reason)
-=======
         assert str(non_alora_output.reason) in ["Y", "N"]
 
         # Ensure the ValidationResult has its thunk and context set. Ensure the context has
@@ -250,7 +218,6 @@
         assert isinstance(non_alora_output.context.previous_node.node_data, ALoraRequirement)
         assert non_alora_output.context.node_data is non_alora_output.thunk
 
->>>>>>> a2e29e63
         self.backend.default_to_constraint_checking_alora = True
         self.m.reset()
 
