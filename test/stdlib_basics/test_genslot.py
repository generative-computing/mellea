--- conflicted
+++ resolved
@@ -14,14 +14,10 @@
 
 @pytest.fixture(scope="function")
 def session():
-<<<<<<< HEAD
     """Fresh session for each test."""
     session = start_session()
     yield session
     session.reset()
-=======
-    return start_session(ctx=LinearContext())
->>>>>>> f92a2868
 
 
 @pytest.fixture
