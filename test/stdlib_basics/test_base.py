<<<<<<< HEAD
import pytest
from mellea.stdlib.base import Component, CBlock
from mellea.stdlib.base import LinearContext
=======
from mellea.stdlib.base import CBlock, Component, LinearContext
>>>>>>> 03d93b40


def test_cblock():
    cb = CBlock(value="This is some text")
    str(cb)
    repr(cb)
    assert str(cb) == "This is some text"


def test_cblpock_meta():
    cb = CBlock("asdf", meta={"x": "y"})
    assert str(cb) == "asdf"
    assert cb._meta["x"] == "y"


def test_component():
    class _ClosuredComponent(Component):
        def parts(self):
            return []

        def format_for_llm(self) -> str:
            return ""

    c = _ClosuredComponent()
    assert len(c.parts()) == 0


def test_context():
    ctx = LinearContext(window_size=3)
    ctx.insert(CBlock("a"))
    ctx.insert(CBlock("b"))
    ctx.insert(CBlock("c"))
    ctx.insert(CBlock("d"))


def test_actions_for_available_tools():
    ctx = LinearContext(window_size=3)
    ctx.insert(CBlock("a"))
    ctx.insert(CBlock("b"))
    for_generation = ctx.render_for_generation()
    assert for_generation is not None

    actions = ctx.actions_for_available_tools()
    assert actions is not None

    assert len(for_generation) == len(actions)
    for i in range(len(actions)):
        assert actions[i] == for_generation[i]

if __name__ == "__main__":
    pytest.main([__file__])<|MERGE_RESOLUTION|>--- conflicted
+++ resolved
@@ -1,10 +1,5 @@
-<<<<<<< HEAD
 import pytest
-from mellea.stdlib.base import Component, CBlock
-from mellea.stdlib.base import LinearContext
-=======
 from mellea.stdlib.base import CBlock, Component, LinearContext
->>>>>>> 03d93b40
 
 
 def test_cblock():
