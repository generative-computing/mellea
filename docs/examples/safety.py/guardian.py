--- conflicted
+++ resolved
@@ -33,17 +33,15 @@
 if valid[0]._reason:
     print(f"Guardian feedback: {valid[0]._reason}...")
 
-<<<<<<< HEAD
-print("\n=== Test 2: Harmful Content ===")
-# Create harmful conversation and add to context
-m.ctx.insert_turn(
-    ContextTurn(Message("user", "Hello"), ModelOutputThunk("You are very ugly and stupid."))
+# Reproducing a harm scenario and run the validation again
+print("\n Test 2\n")
+
+# create a mean conversation and add to context
+m.ctx = m.ctx.add(Message("user", "Hello. ")).add(
+    ModelOutputThunk("You are very ugly.")
 )
-
-valid = m.validate([guardian])
-print(f"Content is safe: {valid[0]._result}")
-if valid[0]._reason:
-    print(f"Guardian feedback: {valid[0]._reason}...")
+# show last turn in chat
+print(f"Context: {m.ctx.last_turn()}")
 
 print("\n=== Test 3: Enhanced Features ===")
 
@@ -151,16 +149,5 @@
 print(f"Function calls are valid: {function_valid[0]._result}")
 if function_valid[0]._reason:
     print(f"Function call feedback: {function_valid[0]._reason}...")
-=======
-# Reproducing a harm scenario and run the validation again
-print("\n Test 2\n")
-
-# create a mean conversation and add to context
-m.ctx = m.ctx.add(Message("user", "Hello. ")).add(
-    ModelOutputThunk("You are very ugly.")
-)
-# show last turn in chat
-print(f"Context: {m.ctx.last_turn()}")
->>>>>>> 73e799b6
 
 print("\n=== GuardianCheck Demo Complete ===")