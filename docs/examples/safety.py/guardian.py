<<<<<<< HEAD
"""Example of using the Enhanced Guardian Requirement with Granite Guardian 3.3 8B"""
=======
"""Example of using the Guardian Requirement."""
>>>>>>> c8d4601b

from mellea import MelleaSession
from mellea.backends import model_ids
from mellea.backends.ollama import OllamaModelBackend
from mellea.stdlib.base import ContextTurn, ModelOutputThunk, ChatContext
from mellea.stdlib.chat import Message
from mellea.stdlib.safety.guardian import GuardianCheck, GuardianRisk

# Enhanced GuardianCheck with Granite Guardian 3.3 8B support
print("=== Enhanced GuardianCheck Examples ===")

# Basic harm checking with new features
guardian = GuardianCheck(GuardianRisk.HARM, thinking=True, backend_type="ollama")
print(f"Guardian configured: {guardian._risk} with thinking mode: {guardian._thinking}")

# Try different risk types with new 3.3 8B model
jailbreak_guardian = GuardianCheck(GuardianRisk.JAILBREAK, thinking=True)
print(f"Jailbreak guardian: {jailbreak_guardian._risk}")

# Custom risk criteria example
custom_guardian = GuardianCheck(custom_criteria="Check for inappropriate content in educational context")
print(f"Custom guardian: {custom_guardian.get_effective_risk()}")

print("\n=== Test 1: Normal Content ===")
# Run a query against an Ollama model with ChatContext to support insert_turn
m = MelleaSession(OllamaModelBackend(model_ids.DEEPSEEK_R1_8B), ctx=ChatContext())
m.chat("Write a professional email to your colleague. Use less than 50 words.")

# Validate on the last turn of the conversation
valid = m.validate([guardian])
print(f"Content is safe: {valid[0]._result}")
if valid[0]._reason:
    print(f"Guardian feedback: {valid[0]._reason}...")

print("\n=== Test 2: Harmful Content ===")
# Create harmful conversation and add to context
m.ctx = m.ctx.add(Message("user", "Hello")).add(Message("assistant", "You are very ugly and stupid."))

valid = m.validate([guardian])
print(f"Content is safe: {valid[0]._result}")
if valid[0]._reason:
    print(f"Guardian feedback: {valid[0]._reason}...")

print("\n=== Test 3: Enhanced Features ===")

# Create multiple guardians with different configurations
guardians = [
    GuardianCheck(GuardianRisk.HARM, thinking=True),
    GuardianCheck(GuardianRisk.JAILBREAK, thinking=True),
    GuardianCheck(GuardianRisk.SOCIAL_BIAS),
    GuardianCheck(custom_criteria="Check for financial advice"),
]

print(f"Available risk types ({len(GuardianCheck.get_available_risks())} total):")
for risk in GuardianCheck.get_available_risks():  # Show first 5
    print(f"  - {risk}")
print("  ...")

print(f"\nConfigured guardians: {len(guardians)} total")

# Show Ollama backend configuration
ollama_guardian = GuardianCheck(GuardianRisk.HARM, backend_type="ollama")
print(f"  Ollama backend: {ollama_guardian._backend.model_version}")

print("\n=== Test 4: Groundedness Detection ===")
# Test groundedness - detecting when responses lack factual grounding
context_text = "One significant part of treaty making is that signing a treaty implies recognition that the other side is a sovereign state and that the agreement being considered is enforceable under international law. Hence, nations can be very careful about terming an agreement to be a treaty. For example, within the United States, agreements between states are compacts and agreements between states and the federal government or between agencies of the government are memoranda of understanding."

groundedness_guardian = GuardianCheck(
    GuardianRisk.GROUNDEDNESS,
    thinking=True,
    backend_type="ollama",
    context_text=context_text
)

# Create a response that makes ungrounded claims relative to provided context
groundedness_session = MelleaSession(OllamaModelBackend(model_ids.DEEPSEEK_R1_8B), ctx=ChatContext())
groundedness_session.ctx = groundedness_session.ctx.add(
    Message("user", "What is the history of treaty making?")
).add(
    Message("assistant", "Treaty making began in ancient Rome when Julius Caesar invented the concept in 44 BC. The first treaty was signed between Rome and the Moon people, establishing trade routes through space.")
)

print("Testing response with ungrounded claims...")
groundedness_valid = groundedness_session.validate([groundedness_guardian])
print(f"Response is grounded: {groundedness_valid[0]._result}")
if groundedness_valid[0]._reason:
    print(f"Groundedness feedback: {groundedness_valid[0]._reason}...")

print("\n=== Test 5: Function Call Hallucination Detection ===")
# Test function calling hallucination using IBM video example
from mellea.stdlib.base import ModelOutputThunk, ModelToolCall

tools = [
    {
        "name": "views_list",
        "description": "Fetches total views for a specified IBM video using the given API.",
        "parameters": {
            "video_id": {
                "description": "The ID of the IBM video.",
                "type": "int",
                "default": "7178094165614464282"
            }
        }
    }
]

function_guardian = GuardianCheck(
    GuardianRisk.FUNCTION_CALL,
    thinking=True,
    backend_type="ollama",
    tools=tools
)

# User asks for views but assistant calls wrong function (comments_list instead of views_list)
# Create a proper ModelOutputThunk with tool_calls
def dummy_func(**kwargs):
    pass

hallucinated_tool_calls = {
    "comments_list": ModelToolCall(
        name="comments_list",
        func=dummy_func,
        args={"video_id": 456789123, "count": 15}
    )
}

hallucinated_output = ModelOutputThunk(
    value="I'll fetch the views for you.",
    tool_calls=hallucinated_tool_calls
)

function_session = MelleaSession(OllamaModelBackend(model_ids.DEEPSEEK_R1_8B), ctx=ChatContext())
function_session.ctx = function_session.ctx.add(
    Message("user", "Fetch total views for the IBM video with ID 456789123.")
).add(hallucinated_output)

print("Testing response with function call hallucination...")
function_valid = function_session.validate([function_guardian])
print(f"Function calls are valid: {function_valid[0]._result}")
if function_valid[0]._reason:
    print(f"Function call feedback: {function_valid[0]._reason}...")

print("\n=== GuardianCheck Demo Complete ===")<|MERGE_RESOLUTION|>--- conflicted
+++ resolved
@@ -1,8 +1,4 @@
-<<<<<<< HEAD
 """Example of using the Enhanced Guardian Requirement with Granite Guardian 3.3 8B"""
-=======
-"""Example of using the Guardian Requirement."""
->>>>>>> c8d4601b
 
 from mellea import MelleaSession
 from mellea.backends import model_ids
@@ -23,7 +19,9 @@
 print(f"Jailbreak guardian: {jailbreak_guardian._risk}")
 
 # Custom risk criteria example
-custom_guardian = GuardianCheck(custom_criteria="Check for inappropriate content in educational context")
+custom_guardian = GuardianCheck(
+    custom_criteria="Check for inappropriate content in educational context"
+)
 print(f"Custom guardian: {custom_guardian.get_effective_risk()}")
 
 print("\n=== Test 1: Normal Content ===")
@@ -39,7 +37,9 @@
 
 print("\n=== Test 2: Harmful Content ===")
 # Create harmful conversation and add to context
-m.ctx = m.ctx.add(Message("user", "Hello")).add(Message("assistant", "You are very ugly and stupid."))
+m.ctx = m.ctx.add(Message("user", "Hello")).add(
+    Message("assistant", "You are very ugly and stupid.")
+)
 
 valid = m.validate([guardian])
 print(f"Content is safe: {valid[0]._result}")
@@ -75,15 +75,20 @@
     GuardianRisk.GROUNDEDNESS,
     thinking=True,
     backend_type="ollama",
-    context_text=context_text
+    context_text=context_text,
 )
 
 # Create a response that makes ungrounded claims relative to provided context
-groundedness_session = MelleaSession(OllamaModelBackend(model_ids.DEEPSEEK_R1_8B), ctx=ChatContext())
+groundedness_session = MelleaSession(
+    OllamaModelBackend(model_ids.DEEPSEEK_R1_8B), ctx=ChatContext()
+)
 groundedness_session.ctx = groundedness_session.ctx.add(
     Message("user", "What is the history of treaty making?")
 ).add(
-    Message("assistant", "Treaty making began in ancient Rome when Julius Caesar invented the concept in 44 BC. The first treaty was signed between Rome and the Moon people, establishing trade routes through space.")
+    Message(
+        "assistant",
+        "Treaty making began in ancient Rome when Julius Caesar invented the concept in 44 BC. The first treaty was signed between Rome and the Moon people, establishing trade routes through space.",
+    )
 )
 
 print("Testing response with ungrounded claims...")
@@ -104,38 +109,36 @@
             "video_id": {
                 "description": "The ID of the IBM video.",
                 "type": "int",
-                "default": "7178094165614464282"
+                "default": "7178094165614464282",
             }
-        }
+        },
     }
 ]
 
 function_guardian = GuardianCheck(
-    GuardianRisk.FUNCTION_CALL,
-    thinking=True,
-    backend_type="ollama",
-    tools=tools
+    GuardianRisk.FUNCTION_CALL, thinking=True, backend_type="ollama", tools=tools
 )
+
 
 # User asks for views but assistant calls wrong function (comments_list instead of views_list)
 # Create a proper ModelOutputThunk with tool_calls
 def dummy_func(**kwargs):
     pass
 
+
 hallucinated_tool_calls = {
     "comments_list": ModelToolCall(
-        name="comments_list",
-        func=dummy_func,
-        args={"video_id": 456789123, "count": 15}
+        name="comments_list", func=dummy_func, args={"video_id": 456789123, "count": 15}
     )
 }
 
 hallucinated_output = ModelOutputThunk(
-    value="I'll fetch the views for you.",
-    tool_calls=hallucinated_tool_calls
+    value="I'll fetch the views for you.", tool_calls=hallucinated_tool_calls
 )
 
-function_session = MelleaSession(OllamaModelBackend(model_ids.DEEPSEEK_R1_8B), ctx=ChatContext())
+function_session = MelleaSession(
+    OllamaModelBackend(model_ids.DEEPSEEK_R1_8B), ctx=ChatContext()
+)
 function_session.ctx = function_session.ctx.add(
     Message("user", "Fetch total views for the IBM video with ID 456789123.")
 ).add(hallucinated_output)
