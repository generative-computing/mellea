from collections.abc import Callable
from functools import cache

from openai import BaseModel
from pydantic import ValidationError

from docs.examples.helper import w
from docs.examples.mini_researcher import RAGDocument
from mellea import MelleaSession
from mellea.backends import model_ids
from mellea.backends.ollama import OllamaModelBackend
from mellea.stdlib.requirement import Requirement, simple_validate
from mellea.stdlib.sampling import RejectionSamplingStrategy, SamplingResult

# #############################
# Helper functions
# #############################


@cache
def get_session():
<<<<<<< HEAD
    """get M session (change model here)"""
    return MelleaSession(backend=OllamaModelBackend(model_ids.IBM_GRANITE_4_MICRO_3B))
=======
    """Get M session (change model here)."""
    return MelleaSession(backend=OllamaModelBackend(model_ids.IBM_GRANITE_3_3_8B))
>>>>>>> 6126bd92


@cache
def get_guardian_session():
    """Get M session for the guardian model."""
    return MelleaSession(
        backend=OllamaModelBackend(model_ids.IBM_GRANITE_GUARDIAN_3_0_2B)
    )


def is_a_true_subset_of_b(a: list[str], b: list[str]) -> bool:
    """Check if a is true subset of b."""
    all_in = True
    for e in a:
        if e not in b:
            all_in = False
            break
    return all_in


def create_check_word_count(max_words: int) -> Callable[[str], bool]:
    """Generate a maximum-word-count validation function."""

    def cc(s: str):
        return len(s.split()) <= max_words

    return cc


# ########################################
# Functions for each step of the pipeline
# ########################################


def step_is_input_safe(guardian_session: MelleaSession, docs: list[str]) -> bool:
    """Check if the list of docs has no harm."""
    is_safe = True
    for i_doc, doc in enumerate(docs):
        print(f"\nChecking Doc {i_doc + 1}/{len(docs)}", end="...")
        inspect = guardian_session.chat(doc)
        if str(inspect).upper().startswith("YES"):
            is_safe = False
            print("FAILED")
            break
        else:
            print("OK")
    return is_safe


def step_summarize_docs(
    s: MelleaSession, docs: list[str], user_args: dict
) -> list[str]:
    """Generate a task-specific document summary for each doc."""
    summaries = []
    for i_doc, doc in enumerate(docs):  # type: ignore
        print(f"\nSummarizing doc {i_doc + 1}/{len(docs)}", end="...")
        summary = s.instruct(
            f"Summarize the following document to answer the question: ' How {{current_subtopic}} impacts {{main_topic}}?' \n Document: {doc}",
            requirements=["Use maximal 3 sentences."],
            user_variables=user_args,
        )
        summaries.append(str(summary))
        print("done.")
    return summaries


def step_generate_outline(
    s: MelleaSession, user_args: dict, context: list[RAGDocument]
) -> list[str]:
    """Generate a report outline using constraint decoding (formatted output)."""
    print("\n Generating outline", end="...")

    class SectionTitles(BaseModel):
        section_titles: list[str]

    def must_have_sections(out: str) -> bool:
        try:
            stt = SectionTitles.model_validate_json(out)
            return is_a_true_subset_of_b(
                ["Introduction", "Conclusion", "References"], stt.section_titles
            )
        except ValidationError:
            return False

    def max_sub_sections(out: str) -> bool:
        try:
            stt = SectionTitles.model_validate_json(out)
            return (
                len(stt.section_titles) <= 3 + user_args["max_subsections"]
            )  # x + Intro, Conclusion, Ref
        except ValidationError:
            return False

    ## Define Requirements
    req_outline = Requirement(
        "In addition to main body of the report, the report should also include these standard sections:  Introduction,  Conclusion, and References",
        validation_fn=simple_validate(must_have_sections),
    )

    req_num_sections = Requirement(
        f"Limit the number of subsections to a maximum of {user_args['max_subsections']}.",
        validation_fn=simple_validate(max_sub_sections),
    )

    outline_context = {
        f"Document {i + 1}": f"## Title: {d.title}, ## Source: {d.source}"
        for i, d in enumerate(context)
    }

    ## Generate
    outline_result = s.instruct(
        description="Create an outline for a report on how {{current_subtopic}} impacts {{main_topic}}. Use the Context Documents provided as guideline for the sections.",
        # output_prefix="# Introduction",
        requirements=[req_outline, req_num_sections],
        user_variables=user_args,
        grounding_context=outline_context,
        strategy=RejectionSamplingStrategy(loop_budget=2),
        return_sampling_results=True,
        format=SectionTitles,
    )

    st = SectionTitles.model_validate_json(outline_result.value)

    if isinstance(outline_result, SamplingResult):
        if not outline_result.success:
            for i_r, r in enumerate(outline_result.sample_generations):
                if r == outline_result.result:
                    print("Validation Results:")
                    for v in outline_result.sample_validations[i_r]:
                        print(f"\t{v[1]} <- {v[0].description}")

    print("done.")
    return st.section_titles


def step_write_full_report(
    m: MelleaSession,
    max_words: int,
    user_args: dict,
    summaries: list[str],
    outline: list[str],
) -> str:
    """Merge summaries and outline into a single report."""
    print("\nWriting full report", end="...")

    ## Define Requirements
    req_focus = Requirement("Stay focused on the topic, avoid unrelated information.")
    req_language = Requirement(f"Write the report in {user_args['language']} language.")
    req_tone = Requirement("Use an {{tone}} tone throughout the report.")
    req_length = Requirement(
        f"The report should have a maximum length of {max_words} words.",
        validation_fn=simple_validate(create_check_word_count(max_words=max_words)),
    )

    user_args.update(
        {
            "context": "\n".join(summaries),
            "outline": "\n".join([f"* {o}" for o in outline]),
        }
    )

    ## Generate
    report_result = m.instruct(
        description="Context:\n{{context}}\nSummarize the relevant information available into a detailed report on how {{current_subtopic}} impacts {{main_topic}}.\n\nFollow this outline:\n{{outline}}",
        requirements=[req_focus, req_length, req_language, req_tone],
        user_variables=user_args,
        strategy=RejectionSamplingStrategy(loop_budget=2, requirements=[req_length]),
        return_sampling_results=True,
    )

    if isinstance(report_result, SamplingResult):
        if not report_result.success:
            for i_r, r in enumerate(report_result.sample_generations):
                if r == report_result.result:
                    print("Validation Results:")
                    for v in report_result.sample_validations[i_r]:
                        print(f"\t{v[1]} <- {v[0].description}")

    print("done.")
    return report_result.value


def research_subtopic(main_topic: str, subtopic: str, context: list[RAGDocument]):
    """Start MiniResearcher here."""
    user_args = {
        "context_docs": context,
        "current_subtopic": subtopic,
        "main_topic": main_topic,
        "max_subsections": 5,
        "existing_headers": "",
        "relevant_written_contents": "",
        "date": "April 26, 2025",
        "language": "English",
        "total_words": 1000,
        "tone": "professional",
    }

    m = get_session()
    guardian_session = get_guardian_session()

    # Step 0: check for Harm in input
    safe_input = step_is_input_safe(guardian_session, docs=[c.content for c in context])
    if not safe_input:
        return {"error": "Input not safe"}

    # Step 1: Summarize each doc
    summaries = step_summarize_docs(
        m, docs=[c.content for c in context], user_args=user_args
    )
    summaries_str = "\n\n".join([w(s) for s in summaries])
    print(f"Summaries: \n{summaries_str}")

    # Step 2: Generate Outline
    outline = step_generate_outline(m, user_args=user_args, context=context)
    outline_str = "\n".join(outline)
    print(f"Outline:\n{outline_str}")

    # Step 3: Merge all for the final report
    full_report = step_write_full_report(
        m,
        user_args=user_args,
        max_words=user_args["total_words"],
        summaries=summaries,
        outline=outline,
    )
    return full_report


if __name__ == "__main__":
    # data from an external file
    from docs.examples.mini_researcher.context_docs import documents as ctx_docs

    report = research_subtopic(
        "IBM earnings outlook", "Recent IBM acquisitions", context=ctx_docs
    )

    print(f"\nFull Report:\n\n{w(report)}")<|MERGE_RESOLUTION|>--- conflicted
+++ resolved
@@ -19,13 +19,8 @@
 
 @cache
 def get_session():
-<<<<<<< HEAD
-    """get M session (change model here)"""
+    """Get M session (change model here)."""
     return MelleaSession(backend=OllamaModelBackend(model_ids.IBM_GRANITE_4_MICRO_3B))
-=======
-    """Get M session (change model here)."""
-    return MelleaSession(backend=OllamaModelBackend(model_ids.IBM_GRANITE_3_3_8B))
->>>>>>> 6126bd92
 
 
 @cache
