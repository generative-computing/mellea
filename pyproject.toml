--- conflicted
+++ resolved
@@ -70,15 +70,10 @@
     "accelerate>=1.9.0",
     "alora==0.2.0",
     "datasets>=4.0.0",
-<<<<<<< HEAD
-    "outlines<1.0.0",
+    "outlines-core==0.1.26",
+    "outlines",                 # intentionally un-versioned, expecting a minor update. coutlines-core version should be enough to specify it
     # "peft>=0.17.2", # This package can be re-enabled once peft 0.17.2 has been released and below commit is confirmed to be a part of it.
     "peft @ git+https://github.com/huggingface/peft.git@293aea5df6db240856a77f89955d1a89ce38b50d",
-=======
-    "outlines-core==0.1.26",
-    "outlines",                 # intentionally un-versioned, expecting a minor update. coutlines-core version should be enough to specify it
-    "peft>=0.16.0",
->>>>>>> 70aafafb
     "transformers>=4.53.2",
     "trl==0.19.1",
 ]
